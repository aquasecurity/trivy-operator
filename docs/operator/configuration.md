--- conflicted
+++ resolved
@@ -44,16 +44,6 @@
 
 # Scanning configuration
 
-<<<<<<< HEAD
-| CONFIGMAP KEY| DEFAULT| DESCRIPTION                                                                                                                                                                                                                                                                              |
-|---|---|------------------------------------------------------------------------------------------------------------------------------------------------------------------------------------------------------------------------------------------------------------------------------------------|
-| `vulnerabilityReports.scanner`| `Trivy`| The name of the plugin that generates vulnerability reports. Either `Trivy` or `Aqua`.                                                                                                                                                                                                   |
-| `vulnerabilityReports.scanJobsInSameNamespace` | `"false"`| Whether to run vulnerability scan jobs in same namespace of workload. Set `"true"` to enable.                                                                                                                                                                                            |
-| `scanJob.tolerations`| N/A| JSON representation of the [tolerations] to be applied to the scanner pods so that they can run on nodes with matching taints. Example: `'[{"key":"key1", "operator":"Equal", "value":"value1", "effect":"NoSchedule"}]'`                                                                |
-| `scanJob.annotations`| N/A| One-line comma-separated representation of the annotations which the user wants the scanner pods to be annotated with. Example: `foo=bar,env=stage` will annotate the scanner pods with the annotations `foo: bar` and `env: stage`                                                      |
-| `scanJob.templateLabel`| N/A| One-line comma-separated representation of the template labels which the user wants the scanner pods to be labeled with. Example: `foo=bar,env=stage` will labeled the scanner pods with the labels `foo: bar` and `env: stage`                                                          |
-| `scanJob.podTemplateSecurityContext`| N/A| One-line JSON representation of the template securityContext which the user wants the scanner pods to be secured with. Does not affect the securityContext of the initContainers, which have their own default. Example: `{"RunAsUser": 1000, "RunAsGroup": 1000, "RunAsNonRoot": true}` |
-=======
 | CONFIGMAP KEY| DEFAULT| DESCRIPTION|
 |---|---|---|
 | `vulnerabilityReports.scanner`| `Trivy`| The name of the plugin that generates vulnerability reports. Either `Trivy` or `Aqua`.|
@@ -62,8 +52,7 @@
 | `scanJob.nodeSelector`| N/A| JSON representation of the [nodeSelector] to be applied to the scanner pods so that they can run on nodes with matching labels. Example: `'{"example.com/node-type":"worker", "cpu-type": "sandylake"}'`|
 | `scanJob.annotations`| N/A| One-line comma-separated representation of the annotations which the user wants the scanner pods to be annotated with. Example: `foo=bar,env=stage` will annotate the scanner pods with the annotations `foo: bar` and `env: stage` |
 | `scanJob.templateLabel`| N/A| One-line comma-separated representation of the template labels which the user wants the scanner pods to be labeled with. Example: `foo=bar,env=stage` will labeled the scanner pods with the labels `foo: bar` and `env: stage`|
-| `scanJob.podTemplateSecurityContext`| N/A| One-line JSON representation of the template securityContext which the user wants the scanner pods to be secured with. Example: `{"RunAsUser": 1000, "RunAsGroup": 1000, "RunAsNonRoot": true}`|
->>>>>>> 896239f7
+| `scanJob.podTemplateSecurityContext`| N/A| One-line JSON representation of the template securityContext which the user wants the scanner pods to be secured with. Does not affect the securityContext of the initContainers, which have their own default. Example: `{"RunAsUser": 1000, "RunAsGroup": 1000, "RunAsNonRoot": true}` |
 
 ## Example - patch ConfigMap
 
