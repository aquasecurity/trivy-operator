--- conflicted
+++ resolved
@@ -96,15 +96,11 @@
             - name: OPERATOR_METRICS_RBAC_ASSESSMENT_INFO_ENABLED
               value: {{ .Values.operator.metricsRbacAssessmentInfo | quote }}
             - name: OPERATOR_METRICS_INFRA_ASSESSMENT_INFO_ENABLED
-<<<<<<< HEAD
               value: {{ .Values.operator.metricsInfraAssessmentInfo | quote }}
             - name: OPERATOR_METRICS_IMAGE_INFO_ENABLED
-              value: {{ .Values.operator.metricsImageInfo | quote }}
-=======
-              value: {{ .Values.operator.metricsInfraAssessmentInfo | quote }}   
+              value: {{ .Values.operator.metricsImageInfo | quote }}  
             - name: OPERATOR_METRICS_CLUSTER_COMPLIANCE_INFO_ENABLED
               value: {{ .Values.operator.metricsClusterComplianceInfo | quote }}  
->>>>>>> f93a61d6
             - name: OPERATOR_WEBHOOK_BROADCAST_URL
               value: {{ .Values.operator.webhookBroadcastURL | quote }}
             - name: OPERATOR_WEBHOOK_BROADCAST_TIMEOUT
