package operator

import (
	"context"
	"fmt"
	"strconv"
	"strings"
	"sync"

	"github.com/aquasecurity/trivy-operator/pkg/compliance"
	"github.com/aquasecurity/trivy-operator/pkg/configauditreport"
	"github.com/aquasecurity/trivy-operator/pkg/configauditreport/controller"
	"github.com/aquasecurity/trivy-operator/pkg/exposedsecretreport"
	"github.com/aquasecurity/trivy-operator/pkg/ext"
	"github.com/aquasecurity/trivy-operator/pkg/infraassessment"
	"github.com/aquasecurity/trivy-operator/pkg/kube"
	"github.com/aquasecurity/trivy-operator/pkg/metrics"
	"github.com/aquasecurity/trivy-operator/pkg/operator/etc"
	"github.com/aquasecurity/trivy-operator/pkg/operator/jobs"
	"github.com/aquasecurity/trivy-operator/pkg/plugins"
	"github.com/aquasecurity/trivy-operator/pkg/policy"
	"github.com/aquasecurity/trivy-operator/pkg/rbacassessment"
	"github.com/aquasecurity/trivy-operator/pkg/sbomreport"
	"github.com/aquasecurity/trivy-operator/pkg/trivyoperator"
	"github.com/aquasecurity/trivy-operator/pkg/vulnerabilityreport"
	vcontroller "github.com/aquasecurity/trivy-operator/pkg/vulnerabilityreport/controller"
	"github.com/aquasecurity/trivy-operator/pkg/webhook"
	"github.com/aquasecurity/trivy/pkg/fanal/types"
	"github.com/aquasecurity/trivy/pkg/oci"
	mp "github.com/aquasecurity/trivy/pkg/policy"
	"github.com/bluele/gcache"
	corev1 "k8s.io/api/core/v1"
	metav1 "k8s.io/apimachinery/pkg/apis/meta/v1"
	"k8s.io/cli-runtime/pkg/genericclioptions"
	"k8s.io/client-go/kubernetes"
	ctrl "sigs.k8s.io/controller-runtime"
	"sigs.k8s.io/controller-runtime/pkg/cache"
	"sigs.k8s.io/controller-runtime/pkg/client"
	controllerconfig "sigs.k8s.io/controller-runtime/pkg/config"
	"sigs.k8s.io/controller-runtime/pkg/healthz"
	"sigs.k8s.io/controller-runtime/pkg/log"
	"sigs.k8s.io/controller-runtime/pkg/manager"
	metricsserver "sigs.k8s.io/controller-runtime/pkg/metrics/server"
)

var (
	setupLog = log.Log.WithName("operator")
)

// Start starts all registered reconcilers and blocks until the context is cancelled.
// Returns an error if there is an error starting any reconciler.
func Start(ctx context.Context, buildInfo trivyoperator.BuildInfo, operatorConfig etc.Config) error {
	installMode, operatorNamespace, targetNamespaces, err := operatorConfig.ResolveInstallMode()
	if err != nil {
		return fmt.Errorf("resolving install mode: %w", err)
	}
	setupLog.Info("Resolved install mode", "install mode", installMode,
		"operator namespace", operatorNamespace,
		"target namespaces", targetNamespaces,
		"exclude namespaces", operatorConfig.ExcludeNamespaces,
		"target workloads", operatorConfig.GetTargetWorkloads())

	// Set the default manager options.
	skipNameValidation := true
	options := manager.Options{
		Scheme:                 trivyoperator.NewScheme(),
		Metrics:                metricsserver.Options{BindAddress: operatorConfig.MetricsBindAddress},
		HealthProbeBindAddress: operatorConfig.HealthProbeBindAddress,
		Client: client.Options{
			Cache: &client.CacheOptions{
				DisableFor: []client.Object{
					&corev1.Secret{},
					&corev1.ServiceAccount{},
				},
			},
		},
<<<<<<< HEAD
		Cache: cache.Options{DefaultTransform: func(obj interface{}) (interface{}, error) {
			obj, err := cache.TransformStripManagedFields()(obj)
			if err != nil {
				return obj, err
			}
			if metaObj, ok := obj.(metav1.ObjectMetaAccessor); ok {
				annotations := metaObj.GetObjectMeta().GetAnnotations()
				if annotations != nil {
					delete(annotations, "kubectl.kubernetes.io/last-applied-configuration")
					metaObj.GetObjectMeta().SetAnnotations(annotations)
				}
			}

			return obj, nil
		},
		},
=======
		Controller: controllerconfig.Controller{SkipNameValidation: &skipNameValidation},
>>>>>>> f8e2cc28
	}

	if operatorConfig.LeaderElectionEnabled {
		options.LeaderElection = operatorConfig.LeaderElectionEnabled
		options.LeaderElectionID = operatorConfig.LeaderElectionID
		options.LeaderElectionNamespace = operatorNamespace
	}

	switch installMode {
	case etc.OwnNamespace:
		// Add support for OwnNamespace set in OPERATOR_NAMESPACE (e.g. `trivy-operator`)
		// and OPERATOR_TARGET_NAMESPACES (e.g. `trivy-operator`).
		setupLog.Info("Constructing client cache", "namespace", operatorNamespace)
		options.Cache.DefaultNamespaces = map[string]cache.Config{operatorNamespace: {}}
	case etc.SingleNamespace, etc.MultiNamespace:
		// Add support for SingleNamespace set in OPERATOR_NAMESPACE (e.g. `trivy-operator`)
		// and OPERATOR_TARGET_NAMESPACES (e.g. `default`).
		// Add support for MultiNamespace set in OPERATOR_NAMESPACE (e.g. `trivy-operator`)
		// and OPERATOR_TARGET_NAMESPACES (e.g. `default,kube-system`).
		// Note that you may face performance issues when using this mode with a high number of namespaces.
		// More: https://godoc.org/github.com/kubernetes-sigs/controller-runtime/pkg/cache#MultiNamespacedCacheBuilder
		namespaceCacheMap := make(map[string]cache.Config)
		setupLog.Info("Constructing client cache", "namespaces", targetNamespaces)
		for _, namespace := range append(targetNamespaces, operatorNamespace) {
			namespaceCacheMap[namespace] = cache.Config{}
		}
		options.Cache.DefaultNamespaces = namespaceCacheMap
	case etc.AllNamespaces:
		// Add support for AllNamespaces set in OPERATOR_NAMESPACE (e.g. `operators`)
		// and OPERATOR_TARGET_NAMESPACES left blank.
		setupLog.Info("Watching all namespaces")
	default:
		return fmt.Errorf("unrecognized install mode: %v", installMode)
	}

	kubeConfig, err := ctrl.GetConfig()
	if err != nil {
		return fmt.Errorf("getting kube client config: %w", err)
	}
	// The only reason we're using kubernetes.Clientset is that we need it to read Pod logs,
	// which is not supported by the client returned by the ctrl.Manager.
	clientSet, err := kubernetes.NewForConfig(kubeConfig)
	if err != nil {
		return fmt.Errorf("constructing kube client: %w", err)
	}
	mgr, err := ctrl.NewManager(kubeConfig, options)
	if err != nil {
		return fmt.Errorf("constructing controllers manager: %w", err)
	}

	err = mgr.AddReadyzCheck("ping", healthz.Ping)
	if err != nil {
		return err
	}

	err = mgr.AddHealthzCheck("ping", healthz.Ping)
	if err != nil {
		return err
	}

	configManager := trivyoperator.NewConfigManager(clientSet, operatorNamespace)
	err = configManager.EnsureDefault(context.Background())
	if err != nil {
		return err
	}
	compatibleObjectMapper, err := kube.InitCompatibleMgr()
	if err != nil {
		return err
	}
	trivyOperatorConfig, err := configManager.Read(context.Background())
	if err != nil {
		return err
	}
	objectResolver := kube.NewObjectResolver(mgr.GetClient(), compatibleObjectMapper)
	if err != nil {
		return err
	}
	limitChecker := jobs.NewLimitChecker(operatorConfig, mgr.GetClient(), trivyOperatorConfig)
	logsReader := kube.NewLogsReader(clientSet)
	secretsReader := kube.NewSecretsReader(mgr.GetClient())
	plugin, pluginContext, err := plugins.NewResolver().
		WithBuildInfo(buildInfo).
		WithNamespace(operatorNamespace).
		WithServiceAccountName(operatorConfig.ServiceAccount).
		WithConfig(trivyOperatorConfig).
		WithClient(mgr.GetClient()).
		WithObjectResolver(&objectResolver).
		GetVulnerabilityPlugin()
	if err != nil {
		return err
	}
	err = plugin.Init(pluginContext)
	if err != nil {
		return err
	}
	pluginConfig, pluginContextConfig := plugins.NewResolver().WithBuildInfo(buildInfo).
		WithNamespace(operatorNamespace).
		WithServiceAccountName(operatorConfig.ServiceAccount).
		WithConfig(trivyOperatorConfig).
		WithClient(mgr.GetClient()).
		WithObjectResolver(&objectResolver).
		GetConfigAuditPlugin()

	if operatorConfig.VulnerabilityScannerEnabled || operatorConfig.ExposedSecretScannerEnabled || operatorConfig.SbomGenerationEnable {
		trivyOperatorConfig.Set(trivyoperator.KeyVulnerabilityScannerEnabled, strconv.FormatBool(operatorConfig.VulnerabilityScannerEnabled))
		trivyOperatorConfig.Set(trivyoperator.KeyExposedSecretsScannerEnabled, strconv.FormatBool(operatorConfig.ExposedSecretScannerEnabled))
		trivyOperatorConfig.Set(trivyoperator.KeyGenerateSbom, strconv.FormatBool(operatorConfig.SbomGenerationEnable))

		wc, err := newWorkloadController(operatorConfig,
			objectResolver,
			limitChecker,
			secretsReader,
			trivyOperatorConfig,
			mgr, plugin, pluginContext)
		if err != nil {
			return err
		}
		if err = wc.SetupWithManager(mgr); err != nil {
			return fmt.Errorf("unable to setup vulnerabilityreport reconciler: %w", err)
		}

		if err = (&vcontroller.ScanJobController{
			Logger:                  ctrl.Log.WithName("reconciler").WithName("scan job"),
			Config:                  operatorConfig,
			ConfigData:              trivyOperatorConfig,
			ObjectResolver:          objectResolver,
			LogsReader:              logsReader,
			Plugin:                  plugin,
			PluginContext:           pluginContext,
			SbomReadWriter:          sbomreport.NewReadWriter(&objectResolver),
			VulnerabilityReadWriter: vulnerabilityreport.NewReadWriter(&objectResolver),
			ExposedSecretReadWriter: exposedsecretreport.NewReadWriter(&objectResolver),
		}).SetupWithManager(mgr); err != nil {
			return fmt.Errorf("unable to setup scan job  reconciler: %w", err)
		}
	}
	var policyLoader policy.Loader
	if operatorConfig.ConfigAuditScannerEnabled {
		policyLoader, err = buildPolicyLoader(trivyOperatorConfig)
		if err != nil {
			return fmt.Errorf("unable to constract policy loader: %w", err)
		}
	}

	if operatorConfig.ScannerReportTTL != nil {
		ttlReconciler := &TTLReportReconciler{
			Logger:       ctrl.Log.WithName("reconciler").WithName("ttlreport"),
			PolicyLoader: policyLoader,
			Config:       operatorConfig,
			Client:       mgr.GetClient(),
			Clock:        ext.NewSystemClock(),
		}
		if operatorConfig.ConfigAuditScannerEnabled {
			ttlReconciler.PluginContext = pluginContextConfig
			ttlReconciler.PluginInMemory = pluginConfig
		}
		if err = ttlReconciler.SetupWithManager(mgr); err != nil {
			return fmt.Errorf("unable to setup TTLreport reconciler: %w", err)
		}
	}

	if operatorConfig.ScanSecretTTL != nil {
		secretTTLReconciler := &TTLSecretReconciler{
			Logger: ctrl.Log.WithName("reconciler").WithName("ttlreport"),
			Config: operatorConfig,
			Client: mgr.GetClient(),
			Clock:  ext.NewSystemClock(),
		}
		if err = secretTTLReconciler.SetupWithManager(mgr); err != nil {
			return fmt.Errorf("unable to setup secretTTLReconciler reconciler: %w", err)
		}
	}

	if operatorConfig.WebhookBroadcastURL != "" {
		if err = (&webhook.WebhookReconciler{
			Logger: ctrl.Log.WithName("reconciler").WithName("webhookreporter"),
			Config: operatorConfig,
			Client: mgr.GetClient(),
		}).SetupWithManager(mgr); err != nil {
			return fmt.Errorf("unable to setup webhookreporter: %w", err)
		}
	}
	var gitVersion string
	if version, err := clientSet.ServerVersion(); err == nil {
		gitVersion = strings.TrimPrefix(version.GitVersion, "v")
		gitVersion = strings.ReplaceAll(gitVersion, "+", "-")
	}

	if operatorConfig.ConfigAuditScannerEnabled {
		setupLog.Info("Enabling built-in configuration audit scanner")
		if err = (&controller.ResourceController{
			Logger:           ctrl.Log.WithName("resourcecontroller"),
			Config:           operatorConfig,
			PolicyLoader:     policyLoader,
			ConfigData:       trivyOperatorConfig,
			ObjectResolver:   objectResolver,
			PluginContext:    pluginContext,
			PluginInMemory:   pluginConfig,
			ReadWriter:       configauditreport.NewReadWriter(&objectResolver),
			RbacReadWriter:   rbacassessment.NewReadWriter(&objectResolver),
			InfraReadWriter:  infraassessment.NewReadWriter(&objectResolver),
			BuildInfo:        buildInfo,
			ClusterVersion:   gitVersion,
			CacheSyncTimeout: *operatorConfig.ControllerCacheSyncTimeout,
		}).SetupWithManager(mgr); err != nil {
			return fmt.Errorf("unable to setup resource controller: %w", err)
		}
		if err = (&controller.PolicyConfigController{
			Logger:         ctrl.Log.WithName("resourcecontroller"),
			Config:         operatorConfig,
			PolicyLoader:   policyLoader,
			ObjectResolver: objectResolver,
			PluginContext:  pluginContext,
			PluginInMemory: pluginConfig,
			ClusterVersion: gitVersion,
		}).SetupWithManager(mgr); err != nil {
			return fmt.Errorf("unable to setup resource controller: %w", err)
		}
		if operatorConfig.InfraAssessmentScannerEnabled {
			limitChecker := jobs.NewLimitChecker(operatorConfig, mgr.GetClient(), trivyOperatorConfig)
			if err = (&controller.NodeReconciler{
				Logger:           ctrl.Log.WithName("node-reconciler"),
				Config:           operatorConfig,
				PolicyLoader:     policyLoader,
				ConfigData:       trivyOperatorConfig,
				ObjectResolver:   objectResolver,
				PluginContext:    pluginContext,
				PluginInMemory:   pluginConfig,
				LimitChecker:     limitChecker,
				InfraReadWriter:  infraassessment.NewReadWriter(&objectResolver),
				BuildInfo:        buildInfo,
				CacheSyncTimeout: *operatorConfig.ControllerCacheSyncTimeout,
			}).SetupWithManager(mgr); err != nil {
				return fmt.Errorf("unable to setup node collector controller: %w", err)
			}
			if err = (&controller.NodeCollectorJobController{
				Logger:          ctrl.Log.WithName("node-collectorontroller"),
				Config:          operatorConfig,
				ConfigData:      trivyOperatorConfig,
				ObjectResolver:  objectResolver,
				LogsReader:      logsReader,
				PolicyLoader:    policyLoader,
				PluginContext:   pluginContext,
				PluginInMemory:  pluginConfig,
				InfraReadWriter: infraassessment.NewReadWriter(&objectResolver),
				BuildInfo:       buildInfo,
			}).SetupWithManager(mgr); err != nil {
				return fmt.Errorf("unable to setup node collector controller: %w", err)
			}
		}
	}

	if operatorConfig.ClusterComplianceEnabled {
		logger := ctrl.Log.WithName("reconciler").WithName("clustercompliancereport")
		cc := &compliance.ClusterComplianceReportReconciler{
			Logger: logger,
			Config: operatorConfig,
			Client: mgr.GetClient(),
			Mgr:    compliance.NewMgr(mgr.GetClient()),
			Clock:  ext.NewSystemClock(),
		}
		if err := cc.SetupWithManager(mgr); err != nil {
			return fmt.Errorf("unable to setup clustercompliancereport reconciler: %w", err)
		}
	}

	if operatorConfig.MetricsFindingsEnabled {
		logger := ctrl.Log.WithName("metrics")
		rmc := metrics.NewResourcesMetricsCollector(logger, operatorConfig, trivyOperatorConfig, mgr.GetClient())
		if err := rmc.SetupWithManager(mgr); err != nil {
			return fmt.Errorf("unable to setup resources metrics collector: %w", err)
		}
	}

	if operatorConfig.SbomGenerationEnable && operatorConfig.VulnerabilityScannerEnabled {
		name, err := clusterName()
		if err != nil {
			return fmt.Errorf("fetching cluster details: %w", err)
		}
		wc, err := newWorkloadController(operatorConfig,
			objectResolver,
			limitChecker,
			secretsReader,
			trivyOperatorConfig,
			mgr, plugin, pluginContext)
		if err != nil {
			return err
		}
		cc := &ClusterController{
			name:               name,
			clientset:          clientSet,
			version:            gitVersion,
			clusterCache:       &sync.Map{},
			cacheSyncTimeout:   *operatorConfig.ControllerCacheSyncTimeout,
			WorkloadController: wc,
		}
		if err := cc.SetupWithManager(mgr); err != nil {
			return fmt.Errorf("unable to setup cluster reconciler: %w", err)
		}
	}

	setupLog.Info("Starting controllers manager")
	if err := mgr.Start(ctx); err != nil {
		return fmt.Errorf("starting controllers manager: %w", err)
	}

	return nil
}

func clusterName() (string, error) {
	cf := genericclioptions.NewConfigFlags(true)
	crf := cf.ToRawKubeConfigLoader()
	rawCfg, err := crf.RawConfig()
	if err != nil {
		return "", err
	}
	clusterName := "k8s.io/kubernetes"
	if len(rawCfg.Contexts) > 0 {
		clusterName = rawCfg.Contexts[rawCfg.CurrentContext].Cluster
	}
	return clusterName, nil
}

func newWorkloadController(operatorConfig etc.Config,
	objectResolver kube.ObjectResolver,
	limitChecker jobs.LimitChecker,
	secretsReader kube.SecretsReader,
	trivyOperatorConfig trivyoperator.ConfigData,
	mgr ctrl.Manager,
	plugin vulnerabilityreport.Plugin, pluginContext trivyoperator.PluginContext) (*vcontroller.WorkloadController, error) {

	return &vcontroller.WorkloadController{
		Logger:           ctrl.Log.WithName("reconciler").WithName("vulnerabilityreport"),
		Config:           operatorConfig,
		ConfigData:       trivyOperatorConfig,
		Client:           mgr.GetClient(),
		ObjectResolver:   objectResolver,
		LimitChecker:     limitChecker,
		SecretsReader:    secretsReader,
		Plugin:           plugin,
		PluginContext:    pluginContext,
		CacheSyncTimeout: *operatorConfig.ControllerCacheSyncTimeout,
		ServerHealthChecker: vcontroller.NewTrivyServerChecker(
			operatorConfig.TrivyServerHealthCheckCacheExpiration,
			gcache.New(1).LRU().Build(),
			vcontroller.NewHttpChecker()),
		VulnerabilityReadWriter: vulnerabilityreport.NewReadWriter(&objectResolver),
		ExposedSecretReadWriter: exposedsecretreport.NewReadWriter(&objectResolver),
		SbomReadWriter:          sbomreport.NewReadWriter(&objectResolver),
		SubmitScanJobChan:       make(chan vcontroller.ScanJobRequest, operatorConfig.ConcurrentScanJobsLimit),
		ResultScanJobChan:       make(chan vcontroller.ScanJobResult, operatorConfig.ConcurrentScanJobsLimit),
	}, nil
}

func buildPolicyLoader(tc trivyoperator.ConfigData) (policy.Loader, error) {
	registryUser := tc.PolicyBundleOciUser()
	registryPassword := tc.PolicyBundleOciPassword()
	artifact := oci.NewArtifact(tc.PolicyBundleOciRef(), types.RegistryOptions{})
	ro := types.RegistryOptions{}
	if registryUser != "" && registryPassword != "" {
		ro = types.RegistryOptions{
			Credentials: []types.Credential{
				{
					Username: registryUser,
					Password: registryPassword,
				},
			},
			Insecure: tc.PolicyBundleInsecure(),
		}
		artifact.RegistryOptions = ro
	}
	policyLoader := policy.NewPolicyLoader(tc.PolicyBundleOciRef(), gcache.New(1).LRU().Build(), ro, mp.WithOCIArtifact(artifact))
	return policyLoader, nil
}<|MERGE_RESOLUTION|>--- conflicted
+++ resolved
@@ -74,26 +74,24 @@
 				},
 			},
 		},
-<<<<<<< HEAD
-		Cache: cache.Options{DefaultTransform: func(obj interface{}) (interface{}, error) {
-			obj, err := cache.TransformStripManagedFields()(obj)
-			if err != nil {
-				return obj, err
-			}
-			if metaObj, ok := obj.(metav1.ObjectMetaAccessor); ok {
-				annotations := metaObj.GetObjectMeta().GetAnnotations()
-				if annotations != nil {
-					delete(annotations, "kubectl.kubernetes.io/last-applied-configuration")
-					metaObj.GetObjectMeta().SetAnnotations(annotations)
+		Cache: cache.Options{
+			DefaultTransform: func(obj interface{}) (interface{}, error) {
+				obj, err := cache.TransformStripManagedFields()(obj)
+				if err != nil {
+					return obj, err
 				}
-			}
-
-			return obj, nil
+				if metaObj, ok := obj.(metav1.ObjectMetaAccessor); ok {
+					annotations := metaObj.GetObjectMeta().GetAnnotations()
+					if annotations != nil {
+						delete(annotations, "kubectl.kubernetes.io/last-applied-configuration")
+						metaObj.GetObjectMeta().SetAnnotations(annotations)
+					}
+				}
+
+				return obj, nil
+			},
 		},
-		},
-=======
 		Controller: controllerconfig.Controller{SkipNameValidation: &skipNameValidation},
->>>>>>> f8e2cc28
 	}
 
 	if operatorConfig.LeaderElectionEnabled {
