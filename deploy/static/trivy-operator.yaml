--- conflicted
+++ resolved
@@ -2638,15 +2638,11 @@
             - name: OPERATOR_METRICS_RBAC_ASSESSMENT_INFO_ENABLED
               value: "false"
             - name: OPERATOR_METRICS_INFRA_ASSESSMENT_INFO_ENABLED
-<<<<<<< HEAD
               value: "false"
             - name: OPERATOR_METRICS_IMAGE_INFO_ENABLED
-              value: "false"
-=======
-              value: "false"   
+              value: "false"  
             - name: OPERATOR_METRICS_CLUSTER_COMPLIANCE_INFO_ENABLED
               value: "false"  
->>>>>>> f93a61d6
             - name: OPERATOR_WEBHOOK_BROADCAST_URL
               value: ""
             - name: OPERATOR_WEBHOOK_BROADCAST_TIMEOUT
