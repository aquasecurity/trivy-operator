---
apiVersion: apiextensions.k8s.io/v1
kind: CustomResourceDefinition
metadata:
  annotations:
    controller-gen.kubebuilder.io/version: v0.14.0
  name: clustercompliancereports.aquasecurity.github.io
spec:
  group: aquasecurity.github.io
  names:
    kind: ClusterComplianceReport
    listKind: ClusterComplianceReportList
    plural: clustercompliancereports
    shortNames:
    - compliance
    singular: clustercompliancereport
  scope: Cluster
  versions:
  - additionalPrinterColumns:
    - description: The age of the report
      jsonPath: .metadata.creationTimestamp
      name: Age
      type: date
    - description: The number of checks that failed
      jsonPath: .status.summary.failCount
      name: Fail
      priority: 1
      type: integer
    - description: The number of checks that passed
      jsonPath: .status.summary.passCount
      name: Pass
      priority: 1
      type: integer
    name: v1alpha1
    schema:
      openAPIV3Schema:
        description: ClusterComplianceReport is a specification for the ClusterComplianceReport
          resource.
        properties:
          apiVersion:
            description: |-
              APIVersion defines the versioned schema of this representation of an object.
              Servers should convert recognized schemas to the latest internal value, and
              may reject unrecognized values.
              More info: https://git.k8s.io/community/contributors/devel/sig-architecture/api-conventions.md#resources
            type: string
          kind:
            description: |-
              Kind is a string value representing the REST resource this object represents.
              Servers may infer this from the endpoint the client submits requests to.
              Cannot be updated.
              In CamelCase.
              More info: https://git.k8s.io/community/contributors/devel/sig-architecture/api-conventions.md#types-kinds
            type: string
          metadata:
            type: object
          spec:
            description: ReportSpec represent the compliance specification
            properties:
              compliance:
                properties:
                  controls:
                    description: Control represent the cps controls data and mapping
                      checks
                    items:
                      description: Control represent the cps controls data and mapping
                        checks
                      properties:
                        checks:
                          items:
                            description: SpecCheck represent the scanner who perform
                              the control check
                            properties:
                              id:
                                description: id define the check id as produced by
                                  scanner
                                type: string
                            required:
                            - id
                            type: object
                          type: array
                        commands:
                          items:
                            description: Commands represent the commands to be executed
                              by the node-collector
                            properties:
                              id:
                                description: id define the commands id
                                type: string
                            required:
                            - id
                            type: object
                          type: array
                        defaultStatus:
                          description: define the default value for check status in
                            case resource not found
                          enum:
                          - PASS
                          - WARN
                          - FAIL
                          type: string
                        description:
                          type: string
                        id:
                          description: id define the control check id
                          type: string
                        name:
                          type: string
                        severity:
                          description: define the severity of the control
                          enum:
                          - CRITICAL
                          - HIGH
                          - MEDIUM
                          - LOW
                          - UNKNOWN
                          type: string
                      required:
                      - id
                      - name
                      - severity
                      type: object
                    type: array
                  description:
                    type: string
                  id:
                    type: string
                  platform:
                    type: string
                  relatedResources:
                    items:
                      type: string
                    type: array
                  title:
                    type: string
                  type:
                    type: string
                  version:
                    type: string
                required:
                - controls
                - description
                - id
                - platform
                - relatedResources
                - title
                - type
                - version
                type: object
              cron:
                description: cron define the intervals for report generation
                pattern: ^(((([\*]{1}){1})|((\*\/){0,1}(([0-9]{1}){1}|(([1-5]{1}){1}([0-9]{1}){1}){1})))
                  ((([\*]{1}){1})|((\*\/){0,1}(([0-9]{1}){1}|(([1]{1}){1}([0-9]{1}){1}){1}|([2]{1}){1}([0-3]{1}){1})))
                  ((([\*]{1}){1})|((\*\/){0,1}(([1-9]{1}){1}|(([1-2]{1}){1}([0-9]{1}){1}){1}|([3]{1}){1}([0-1]{1}){1})))
                  ((([\*]{1}){1})|((\*\/){0,1}(([1-9]{1}){1}|(([1-2]{1}){1}([0-9]{1}){1}){1}|([3]{1}){1}([0-1]{1}){1}))|(jan|feb|mar|apr|may|jun|jul|aug|sep|okt|nov|dec))
                  ((([\*]{1}){1})|((\*\/){0,1}(([0-7]{1}){1}))|(sun|mon|tue|wed|thu|fri|sat)))$
                type: string
              reportType:
                enum:
                - summary
                - all
                type: string
            required:
            - compliance
            - cron
            - reportType
            type: object
          status:
            properties:
              detailReport:
                description: ComplianceReport represents a kubernetes scan report
                properties:
                  description:
                    type: string
                  id:
                    type: string
                  relatedVersion:
                    items:
                      type: string
                    type: array
                  results:
                    items:
                      properties:
                        checks:
                          items:
                            description: ComplianceCheck provides the result of conducting
                              a single compliance step.
                            properties:
                              category:
                                type: string
                              checkID:
                                type: string
                              description:
                                type: string
                              messages:
                                items:
                                  type: string
                                type: array
                              remediation:
                                description: Remediation provides description or links
                                  to external resources to remediate failing check.
                                type: string
                              severity:
                                description: Severity level of a vulnerability or
                                  a configuration audit check.
                                type: string
                              success:
                                type: boolean
                              target:
                                type: string
                              title:
                                type: string
                            required:
                            - checkID
                            - severity
                            - success
                            type: object
                          type: array
                        description:
                          type: string
                        id:
                          type: string
                        name:
                          type: string
                        severity:
                          type: string
                        status:
                          type: string
                      required:
                      - checks
                      type: object
                    type: array
                  title:
                    type: string
                  version:
                    type: string
                type: object
                x-kubernetes-preserve-unknown-fields: true
              summary:
                properties:
                  failCount:
                    type: integer
                  passCount:
                    type: integer
                type: object
              summaryReport:
                description: SummaryReport represents a kubernetes scan report with
                  consolidated findings
                properties:
                  controlCheck:
                    items:
                      properties:
                        id:
                          type: string
                        name:
                          type: string
                        severity:
                          type: string
                        totalFail:
                          type: integer
                      type: object
                    type: array
                  id:
                    type: string
                  title:
                    type: string
                type: object
                x-kubernetes-preserve-unknown-fields: true
              updateTimestamp:
                format: date-time
                type: string
            required:
            - updateTimestamp
            type: object
        type: object
        x-kubernetes-preserve-unknown-fields: true
    served: true
    storage: true
    subresources:
      status: {}
---
apiVersion: apiextensions.k8s.io/v1
kind: CustomResourceDefinition
metadata:
  annotations:
    controller-gen.kubebuilder.io/version: v0.14.0
  name: clusterconfigauditreports.aquasecurity.github.io
spec:
  group: aquasecurity.github.io
  names:
    kind: ClusterConfigAuditReport
    listKind: ClusterConfigAuditReportList
    plural: clusterconfigauditreports
    shortNames:
    - clusterconfigaudit
    singular: clusterconfigauditreport
  scope: Cluster
  versions:
  - additionalPrinterColumns:
    - description: The name of the config audit scanner
      jsonPath: .report.scanner.name
      name: Scanner
      type: string
    - description: The age of the report
      jsonPath: .metadata.creationTimestamp
      name: Age
      type: date
    - description: The number of failed checks with critical severity
      jsonPath: .report.summary.criticalCount
      name: Critical
      priority: 1
      type: integer
    - description: The number of failed checks with high severity
      jsonPath: .report.summary.highCount
      name: High
      priority: 1
      type: integer
    - description: The number of failed checks with medium severity
      jsonPath: .report.summary.mediumCount
      name: Medium
      priority: 1
      type: integer
    - description: The number of failed checks with low severity
      jsonPath: .report.summary.lowCount
      name: Low
      priority: 1
      type: integer
    name: v1alpha1
    schema:
      openAPIV3Schema:
        description: ClusterConfigAuditReport is a specification for the ClusterConfigAuditReport
          resource.
        properties:
          apiVersion:
            description: |-
              APIVersion defines the versioned schema of this representation of an object.
              Servers should convert recognized schemas to the latest internal value, and
              may reject unrecognized values.
              More info: https://git.k8s.io/community/contributors/devel/sig-architecture/api-conventions.md#resources
            type: string
          kind:
            description: |-
              Kind is a string value representing the REST resource this object represents.
              Servers may infer this from the endpoint the client submits requests to.
              Cannot be updated.
              In CamelCase.
              More info: https://git.k8s.io/community/contributors/devel/sig-architecture/api-conventions.md#types-kinds
            type: string
          metadata:
            type: object
          report:
            properties:
              checks:
                description: Checks provides results of conducting audit steps.
                items:
                  description: Check provides the result of conducting a single audit
                    step.
                  properties:
                    category:
                      type: string
                    checkID:
                      type: string
                    description:
                      type: string
                    messages:
                      items:
                        type: string
                      type: array
                    remediation:
                      description: Remediation provides description or links to external
                        resources to remediate failing check.
                      type: string
                    scope:
                      description: Scope indicates the section of config that was
                        audited.
                      properties:
                        type:
                          description: Type indicates type of this scope, e.g. Container,
                            ConfigMapKey or JSONPath.
                          type: string
                        value:
                          description: Value indicates value of this scope that depends
                            on Type, e.g. container name, ConfigMap key or JSONPath
                            expression
                          type: string
                      required:
                      - type
                      - value
                      type: object
                    severity:
                      description: Severity level of a vulnerability or a configuration
                        audit check.
                      type: string
                    success:
                      type: boolean
                    title:
                      type: string
                  required:
                  - checkID
                  - severity
                  - success
                  type: object
                type: array
              scanner:
                description: Scanner is the spec for a scanner generating a security
                  assessment report.
                properties:
                  name:
                    description: Name the name of the scanner.
                    type: string
                  vendor:
                    description: Vendor the name of the vendor providing the scanner.
                    type: string
                  version:
                    description: Version the version of the scanner.
                    type: string
                required:
                - name
                - vendor
                - version
                type: object
              summary:
                description: ConfigAuditSummary counts failed checks by severity.
                properties:
                  criticalCount:
                    description: CriticalCount is the number of failed checks with
                      critical severity.
                    type: integer
                  highCount:
                    description: HighCount is the number of failed checks with high
                      severity.
                    type: integer
                  lowCount:
                    description: LowCount is the number of failed check with low severity.
                    type: integer
                  mediumCount:
                    description: MediumCount is the number of failed checks with medium
                      severity.
                    type: integer
                required:
                - criticalCount
                - highCount
                - lowCount
                - mediumCount
                type: object
              updateTimestamp:
                format: date-time
                type: string
            required:
            - checks
            type: object
        required:
        - report
        type: object
        x-kubernetes-preserve-unknown-fields: true
    served: true
    storage: true
    subresources: {}
---
apiVersion: apiextensions.k8s.io/v1
kind: CustomResourceDefinition
metadata:
  annotations:
    controller-gen.kubebuilder.io/version: v0.14.0
  name: clusterinfraassessmentreports.aquasecurity.github.io
spec:
  group: aquasecurity.github.io
  names:
    kind: ClusterInfraAssessmentReport
    listKind: ClusterInfraAssessmentReportList
    plural: clusterinfraassessmentreports
    shortNames:
    - clusterinfraassessment
    singular: clusterinfraassessmentreport
  scope: Cluster
  versions:
  - additionalPrinterColumns:
    - description: The name of the infra assessement scanner
      jsonPath: .report.scanner.name
      name: Scanner
      type: string
    - description: The age of the report
      jsonPath: .metadata.creationTimestamp
      name: Age
      type: date
    - description: The number of failed checks with critical severity
      jsonPath: .report.summary.criticalCount
      name: Critical
      priority: 1
      type: integer
    - description: The number of failed checks with high severity
      jsonPath: .report.summary.highCount
      name: High
      priority: 1
      type: integer
    - description: The number of failed checks with medium severity
      jsonPath: .report.summary.mediumCount
      name: Medium
      priority: 1
      type: integer
    - description: The number of failed checks with low severity
      jsonPath: .report.summary.lowCount
      name: Low
      priority: 1
      type: integer
    name: v1alpha1
    schema:
      openAPIV3Schema:
        description: ClusterInfraAssessmentReport is a specification for the ClusterInfraAssessmentReport
          resource.
        properties:
          apiVersion:
            description: |-
              APIVersion defines the versioned schema of this representation of an object.
              Servers should convert recognized schemas to the latest internal value, and
              may reject unrecognized values.
              More info: https://git.k8s.io/community/contributors/devel/sig-architecture/api-conventions.md#resources
            type: string
          kind:
            description: |-
              Kind is a string value representing the REST resource this object represents.
              Servers may infer this from the endpoint the client submits requests to.
              Cannot be updated.
              In CamelCase.
              More info: https://git.k8s.io/community/contributors/devel/sig-architecture/api-conventions.md#types-kinds
            type: string
          metadata:
            type: object
          report:
            properties:
              checks:
                description: Checks provides results of conducting audit steps.
                items:
                  description: Check provides the result of conducting a single audit
                    step.
                  properties:
                    category:
                      type: string
                    checkID:
                      type: string
                    description:
                      type: string
                    messages:
                      items:
                        type: string
                      type: array
                    remediation:
                      description: Remediation provides description or links to external
                        resources to remediate failing check.
                      type: string
                    scope:
                      description: Scope indicates the section of config that was
                        audited.
                      properties:
                        type:
                          description: Type indicates type of this scope, e.g. Container,
                            ConfigMapKey or JSONPath.
                          type: string
                        value:
                          description: Value indicates value of this scope that depends
                            on Type, e.g. container name, ConfigMap key or JSONPath
                            expression
                          type: string
                      required:
                      - type
                      - value
                      type: object
                    severity:
                      description: Severity level of a vulnerability or a configuration
                        audit check.
                      type: string
                    success:
                      type: boolean
                    title:
                      type: string
                  required:
                  - checkID
                  - severity
                  - success
                  type: object
                type: array
              scanner:
                description: Scanner is the spec for a scanner generating a security
                  assessment report.
                properties:
                  name:
                    description: Name the name of the scanner.
                    type: string
                  vendor:
                    description: Vendor the name of the vendor providing the scanner.
                    type: string
                  version:
                    description: Version the version of the scanner.
                    type: string
                required:
                - name
                - vendor
                - version
                type: object
              summary:
                description: InfraAssessmentSummary counts failed checks by severity.
                properties:
                  criticalCount:
                    description: CriticalCount is the number of failed checks with
                      critical severity.
                    type: integer
                  highCount:
                    description: HighCount is the number of failed checks with high
                      severity.
                    type: integer
                  lowCount:
                    description: LowCount is the number of failed check with low severity.
                    type: integer
                  mediumCount:
                    description: MediumCount is the number of failed checks with medium
                      severity.
                    type: integer
                required:
                - criticalCount
                - highCount
                - lowCount
                - mediumCount
                type: object
            required:
            - checks
            - scanner
            - summary
            type: object
        required:
        - report
        type: object
        x-kubernetes-preserve-unknown-fields: true
    served: true
    storage: true
    subresources: {}
---
apiVersion: apiextensions.k8s.io/v1
kind: CustomResourceDefinition
metadata:
  annotations:
    controller-gen.kubebuilder.io/version: v0.14.0
  name: clusterrbacassessmentreports.aquasecurity.github.io
spec:
  group: aquasecurity.github.io
  names:
    kind: ClusterRbacAssessmentReport
    listKind: ClusterRbacAssessmentReportList
    plural: clusterrbacassessmentreports
    shortNames:
    - clusterrbacassessmentreport
    singular: clusterrbacassessmentreport
  scope: Cluster
  versions:
  - additionalPrinterColumns:
    - description: The name of the rbac assessment scanner
      jsonPath: .report.scanner.name
      name: Scanner
      type: string
    - description: The age of the report
      jsonPath: .metadata.creationTimestamp
      name: Age
      type: date
    - description: The number of failed checks with critical severity
      jsonPath: .report.summary.criticalCount
      name: Critical
      priority: 1
      type: integer
    - description: The number of failed checks with high severity
      jsonPath: .report.summary.highCount
      name: High
      priority: 1
      type: integer
    - description: The number of failed checks with medium severity
      jsonPath: .report.summary.mediumCount
      name: Medium
      priority: 1
      type: integer
    - description: The number of failed checks with low severity
      jsonPath: .report.summary.lowCount
      name: Low
      priority: 1
      type: integer
    name: v1alpha1
    schema:
      openAPIV3Schema:
        description: ClusterRbacAssessmentReport is a specification for the ClusterRbacAssessmentReport
          resource.
        properties:
          apiVersion:
            description: |-
              APIVersion defines the versioned schema of this representation of an object.
              Servers should convert recognized schemas to the latest internal value, and
              may reject unrecognized values.
              More info: https://git.k8s.io/community/contributors/devel/sig-architecture/api-conventions.md#resources
            type: string
          kind:
            description: |-
              Kind is a string value representing the REST resource this object represents.
              Servers may infer this from the endpoint the client submits requests to.
              Cannot be updated.
              In CamelCase.
              More info: https://git.k8s.io/community/contributors/devel/sig-architecture/api-conventions.md#types-kinds
            type: string
          metadata:
            type: object
          report:
            properties:
              checks:
                description: Checks provides results of conducting audit steps.
                items:
                  description: Check provides the result of conducting a single audit
                    step.
                  properties:
                    category:
                      type: string
                    checkID:
                      type: string
                    description:
                      type: string
                    messages:
                      items:
                        type: string
                      type: array
                    remediation:
                      description: Remediation provides description or links to external
                        resources to remediate failing check.
                      type: string
                    scope:
                      description: Scope indicates the section of config that was
                        audited.
                      properties:
                        type:
                          description: Type indicates type of this scope, e.g. Container,
                            ConfigMapKey or JSONPath.
                          type: string
                        value:
                          description: Value indicates value of this scope that depends
                            on Type, e.g. container name, ConfigMap key or JSONPath
                            expression
                          type: string
                      required:
                      - type
                      - value
                      type: object
                    severity:
                      description: Severity level of a vulnerability or a configuration
                        audit check.
                      type: string
                    success:
                      type: boolean
                    title:
                      type: string
                  required:
                  - checkID
                  - severity
                  - success
                  type: object
                type: array
              scanner:
                description: Scanner is the spec for a scanner generating a security
                  assessment report.
                properties:
                  name:
                    description: Name the name of the scanner.
                    type: string
                  vendor:
                    description: Vendor the name of the vendor providing the scanner.
                    type: string
                  version:
                    description: Version the version of the scanner.
                    type: string
                required:
                - name
                - vendor
                - version
                type: object
              summary:
                description: RbacAssessmentSummary counts failed checks by severity.
                properties:
                  criticalCount:
                    description: CriticalCount is the number of failed checks with
                      critical severity.
                    type: integer
                  highCount:
                    description: HighCount is the number of failed checks with high
                      severity.
                    type: integer
                  lowCount:
                    description: LowCount is the number of failed check with low severity.
                    type: integer
                  mediumCount:
                    description: MediumCount is the number of failed checks with medium
                      severity.
                    type: integer
                required:
                - criticalCount
                - highCount
                - lowCount
                - mediumCount
                type: object
            required:
            - checks
            - scanner
            - summary
            type: object
        required:
        - report
        type: object
        x-kubernetes-preserve-unknown-fields: true
    served: true
    storage: true
    subresources: {}
---
apiVersion: apiextensions.k8s.io/v1
kind: CustomResourceDefinition
metadata:
  annotations:
    controller-gen.kubebuilder.io/version: v0.14.0
  name: clustersbomreports.aquasecurity.github.io
spec:
  group: aquasecurity.github.io
  names:
    kind: ClusterSbomReport
    listKind: ClusterSbomReportList
    plural: clustersbomreports
    shortNames:
    - clustersbom
    singular: clustersbomreport
  scope: Cluster
  versions:
  - additionalPrinterColumns:
    - description: The name of image repository
      jsonPath: .report.artifact.repository
      name: Repository
      type: string
    - description: The name of image tag
      jsonPath: .report.artifact.tag
      name: Tag
      type: string
    - description: The name of the sbom generation scanner
      jsonPath: .report.scanner.name
      name: Scanner
      type: string
    - description: The age of the report
      jsonPath: .metadata.creationTimestamp
      name: Age
      type: date
    - description: The number of dependencies in bom
      jsonPath: .report.summary.componentsCount
      name: Components
      priority: 1
      type: integer
    - description: The the number of components in bom
      jsonPath: .report.summary.dependenciesCount
      name: Dependencies
      priority: 1
      type: integer
    name: v1alpha1
    schema:
      openAPIV3Schema:
        description: ClusterSbomReport summarizes components and dependencies found
          in container image
        properties:
          apiVersion:
            description: |-
              APIVersion defines the versioned schema of this representation of an object.
              Servers should convert recognized schemas to the latest internal value, and
              may reject unrecognized values.
              More info: https://git.k8s.io/community/contributors/devel/sig-architecture/api-conventions.md#resources
            type: string
          kind:
            description: |-
              Kind is a string value representing the REST resource this object represents.
              Servers may infer this from the endpoint the client submits requests to.
              Cannot be updated.
              In CamelCase.
              More info: https://git.k8s.io/community/contributors/devel/sig-architecture/api-conventions.md#types-kinds
            type: string
          metadata:
            type: object
          report:
            description: Report is the actual sbom report data.
            properties:
              artifact:
                description: |-
                  Artifact represents a standalone, executable package of software that includes everything needed to
                  run an application.
                properties:
                  digest:
                    description: Digest is a unique and immutable identifier of an
                      Artifact.
                    type: string
                  mimeType:
                    description: MimeType represents a type and format of an Artifact.
                    type: string
                  repository:
                    description: Repository is the name of the repository in the Artifact
                      registry.
                    type: string
                  tag:
                    description: Tag is a mutable, human-readable string used to identify
                      an Artifact.
                    type: string
                type: object
              components:
                description: Bom is artifact bill of materials.
                properties:
                  bomFormat:
                    type: string
                  components:
                    items:
                      properties:
                        bom-ref:
                          type: string
                        group:
                          type: string
                        hashes:
                          items:
                            properties:
                              alg:
                                type: string
                              content:
                                type: string
                            type: object
                          type: array
                        licenses:
                          items:
                            properties:
                              expression:
                                type: string
                              license:
                                properties:
                                  id:
                                    type: string
                                  name:
                                    type: string
                                  url:
                                    type: string
                                type: object
                            type: object
                          type: array
                        name:
                          type: string
                        properties:
                          items:
                            properties:
                              name:
                                type: string
                              value:
                                type: string
                            type: object
                          type: array
                        purl:
                          type: string
                        supplier:
                          properties:
                            contact:
                              items:
                                properties:
                                  email:
                                    type: string
                                  name:
                                    type: string
                                  phone:
                                    type: string
                                type: object
                              type: array
                            name:
                              type: string
                            url:
                              items:
                                type: string
                              type: array
                          type: object
                        type:
                          type: string
                        version:
                          type: string
                      type: object
                    type: array
                  dependencies:
                    items:
                      properties:
                        dependsOn:
                          items:
                            type: string
                          type: array
                        ref:
                          type: string
                      type: object
                    type: array
                  metadata:
                    properties:
                      component:
                        properties:
                          bom-ref:
                            type: string
                          group:
                            type: string
                          hashes:
                            items:
                              properties:
                                alg:
                                  type: string
                                content:
                                  type: string
                              type: object
                            type: array
                          licenses:
                            items:
                              properties:
                                expression:
                                  type: string
                                license:
                                  properties:
                                    id:
                                      type: string
                                    name:
                                      type: string
                                    url:
                                      type: string
                                  type: object
                              type: object
                            type: array
                          name:
                            type: string
                          properties:
                            items:
                              properties:
                                name:
                                  type: string
                                value:
                                  type: string
                              type: object
                            type: array
                          purl:
                            type: string
                          supplier:
                            properties:
                              contact:
                                items:
                                  properties:
                                    email:
                                      type: string
                                    name:
                                      type: string
                                    phone:
                                      type: string
                                  type: object
                                type: array
                              name:
                                type: string
                              url:
                                items:
                                  type: string
                                type: array
                            type: object
                          type:
                            type: string
                          version:
                            type: string
                        type: object
                      timestamp:
                        type: string
                      tools:
                        properties:
                          components:
                            items:
                              properties:
                                bom-ref:
                                  type: string
                                group:
                                  type: string
                                hashes:
                                  items:
                                    properties:
                                      alg:
                                        type: string
                                      content:
                                        type: string
                                    type: object
                                  type: array
                                licenses:
                                  items:
                                    properties:
                                      expression:
                                        type: string
                                      license:
                                        properties:
                                          id:
                                            type: string
                                          name:
                                            type: string
                                          url:
                                            type: string
                                        type: object
                                    type: object
                                  type: array
                                name:
                                  type: string
                                properties:
                                  items:
                                    properties:
                                      name:
                                        type: string
                                      value:
                                        type: string
                                    type: object
                                  type: array
                                purl:
                                  type: string
                                supplier:
                                  properties:
                                    contact:
                                      items:
                                        properties:
                                          email:
                                            type: string
                                          name:
                                            type: string
                                          phone:
                                            type: string
                                        type: object
                                      type: array
                                    name:
                                      type: string
                                    url:
                                      items:
                                        type: string
                                      type: array
                                  type: object
                                type:
                                  type: string
                                version:
                                  type: string
                              type: object
                            type: array
                        type: object
                    type: object
                  serialNumber:
                    type: string
                  specVersion:
                    type: string
                  version:
                    type: integer
                required:
                - bomFormat
                - specVersion
                type: object
              registry:
                description: Registry is the registry the Artifact was pulled from.
                properties:
                  server:
                    description: Server the FQDN of registry server.
                    type: string
                type: object
              scanner:
                description: Scanner is the scanner that generated this report.
                properties:
                  name:
                    description: Name the name of the scanner.
                    type: string
                  vendor:
                    description: Vendor the name of the vendor providing the scanner.
                    type: string
                  version:
                    description: Version the version of the scanner.
                    type: string
                required:
                - name
                - vendor
                - version
                type: object
              summary:
                description: Summary is a summary of sbom report.
                properties:
                  componentsCount:
                    description: ComponentsCount is the number of components in bom.
                    minimum: 0
                    type: integer
                  dependenciesCount:
                    description: DependenciesCount is the number of dependencies in
                      bom.
                    minimum: 0
                    type: integer
                required:
                - componentsCount
                - dependenciesCount
                type: object
              updateTimestamp:
                description: UpdateTimestamp is a timestamp representing the server
                  time in UTC when this report was updated.
                format: date-time
                type: string
            required:
            - artifact
            - components
            - scanner
            - summary
            - updateTimestamp
            type: object
        required:
        - report
        type: object
    served: true
    storage: true
    subresources: {}
---
apiVersion: apiextensions.k8s.io/v1
kind: CustomResourceDefinition
metadata:
  annotations:
    controller-gen.kubebuilder.io/version: v0.14.0
  name: clustervulnerabilityreports.aquasecurity.github.io
spec:
  group: aquasecurity.github.io
  names:
    kind: ClusterVulnerabilityReport
    listKind: ClusterVulnerabilityReportList
    plural: clustervulnerabilityreports
    shortNames:
    - clustervuln
    singular: clustervulnerabilityreport
  scope: Cluster
  versions:
  - additionalPrinterColumns:
    - description: The name of image repository
      jsonPath: .report.artifact.repository
      name: Repository
      type: string
    - description: The name of image tag
      jsonPath: .report.artifact.tag
      name: Tag
      type: string
    - description: The name of the vulnerability scanner
      jsonPath: .report.scanner.name
      name: Scanner
      type: string
    - description: The age of the report
      jsonPath: .metadata.creationTimestamp
      name: Age
      type: date
    - description: The number of critical vulnerabilities
      jsonPath: .report.summary.criticalCount
      name: Critical
      priority: 1
      type: integer
    - description: The number of high vulnerabilities
      jsonPath: .report.summary.highCount
      name: High
      priority: 1
      type: integer
    - description: The number of medium vulnerabilities
      jsonPath: .report.summary.mediumCount
      name: Medium
      priority: 1
      type: integer
    - description: The number of low vulnerabilities
      jsonPath: .report.summary.lowCount
      name: Low
      priority: 1
      type: integer
    - description: The number of unknown vulnerabilities
      jsonPath: .report.summary.unknownCount
      name: Unknown
      priority: 1
      type: integer
    name: v1alpha1
    schema:
      openAPIV3Schema:
        description: |-
          ClusterVulnerabilityReport summarizes vulnerabilities in application dependencies and operating system packages
          built into container images.
        properties:
          apiVersion:
            description: |-
              APIVersion defines the versioned schema of this representation of an object.
              Servers should convert recognized schemas to the latest internal value, and
              may reject unrecognized values.
              More info: https://git.k8s.io/community/contributors/devel/sig-architecture/api-conventions.md#resources
            type: string
          kind:
            description: |-
              Kind is a string value representing the REST resource this object represents.
              Servers may infer this from the endpoint the client submits requests to.
              Cannot be updated.
              In CamelCase.
              More info: https://git.k8s.io/community/contributors/devel/sig-architecture/api-conventions.md#types-kinds
            type: string
          metadata:
            type: object
          report:
            description: Report is the actual vulnerability report data.
            properties:
              artifact:
                description: |-
                  Artifact represents a standalone, executable package of software that includes everything needed to
                  run an application.
                properties:
                  digest:
                    description: Digest is a unique and immutable identifier of an
                      Artifact.
                    type: string
                  mimeType:
                    description: MimeType represents a type and format of an Artifact.
                    type: string
                  repository:
                    description: Repository is the name of the repository in the Artifact
                      registry.
                    type: string
                  tag:
                    description: Tag is a mutable, human-readable string used to identify
                      an Artifact.
                    type: string
                type: object
              os:
                description: OS information of the artifact
                properties:
                  eosl:
                    description: Eosl is true if OS version has reached end of service
                      life
                    type: boolean
                  family:
                    description: Operating System Family
                    type: string
                  name:
                    description: Name or version of the OS
                    type: string
                type: object
              registry:
                description: Registry is the registry the Artifact was pulled from.
                properties:
                  server:
                    description: Server the FQDN of registry server.
                    type: string
                type: object
              scanner:
                description: Scanner is the scanner that generated this report.
                properties:
                  name:
                    description: Name the name of the scanner.
                    type: string
                  vendor:
                    description: Vendor the name of the vendor providing the scanner.
                    type: string
                  version:
                    description: Version the version of the scanner.
                    type: string
                required:
                - name
                - vendor
                - version
                type: object
              summary:
                description: Summary is a summary of Vulnerability counts grouped
                  by Severity.
                properties:
                  criticalCount:
                    description: CriticalCount is the number of vulnerabilities with
                      Critical Severity.
                    minimum: 0
                    type: integer
                  highCount:
                    description: HighCount is the number of vulnerabilities with High
                      Severity.
                    minimum: 0
                    type: integer
                  lowCount:
                    description: LowCount is the number of vulnerabilities with Low
                      Severity.
                    minimum: 0
                    type: integer
                  mediumCount:
                    description: MediumCount is the number of vulnerabilities with
                      Medium Severity.
                    minimum: 0
                    type: integer
                  noneCount:
                    description: NoneCount is the number of packages without any vulnerability.
                    minimum: 0
                    type: integer
                  unknownCount:
                    description: UnknownCount is the number of vulnerabilities with
                      unknown severity.
                    minimum: 0
                    type: integer
                required:
                - criticalCount
                - highCount
                - lowCount
                - mediumCount
                - unknownCount
                type: object
              updateTimestamp:
                description: UpdateTimestamp is a timestamp representing the server
                  time in UTC when this report was updated.
                format: date-time
                type: string
              vulnerabilities:
                description: Vulnerabilities is a list of operating system (OS) or
                  application software Vulnerability items found in the Artifact.
                items:
                  description: Vulnerability is the spec for a vulnerability record.
                  properties:
                    class:
                      type: string
                    cvss:
                      additionalProperties:
                        properties:
                          V2Score:
                            type: number
                          V2Vector:
                            type: string
                          V3Score:
                            type: number
                          V3Vector:
                            type: string
                          V40Score:
                            type: number
                          V40Vector:
                            type: string
                        type: object
                      type: object
                    cvsssource:
                      type: string
                    description:
                      type: string
                    fixedVersion:
                      description: FixedVersion indicates the version of the Resource
                        in which this vulnerability has been fixed.
                      type: string
                    installedVersion:
                      description: InstalledVersion indicates the installed version
                        of the Resource.
                      type: string
                    lastModifiedDate:
                      description: LastModifiedDate indicates the last date CVE has
                        been modified.
                      type: string
                    links:
                      items:
                        type: string
                      type: array
                    packagePURL:
                      type: string
                    packagePath:
                      type: string
                    packageType:
                      type: string
                    primaryLink:
                      type: string
                    publishedDate:
                      description: PublishedDate indicates the date of published CVE.
                      type: string
                    resource:
                      description: Resource is a vulnerable package, application,
                        or library.
                      type: string
                    score:
                      type: number
                    severity:
                      description: Severity level of a vulnerability or a configuration
                        audit check.
                      enum:
                      - CRITICAL
                      - HIGH
                      - MEDIUM
                      - LOW
                      - UNKNOWN
                      type: string
                    target:
                      type: string
                    title:
                      type: string
                    vulnerabilityID:
                      description: VulnerabilityID the vulnerability identifier.
                      type: string
                  required:
                  - fixedVersion
                  - installedVersion
                  - lastModifiedDate
                  - publishedDate
                  - resource
                  - severity
                  - title
                  - vulnerabilityID
                  type: object
                type: array
            required:
            - artifact
            - os
            - scanner
            - summary
            - updateTimestamp
            - vulnerabilities
            type: object
        required:
        - report
        type: object
        x-kubernetes-preserve-unknown-fields: true
    served: true
    storage: true
    subresources: {}
---
apiVersion: apiextensions.k8s.io/v1
kind: CustomResourceDefinition
metadata:
  annotations:
    controller-gen.kubebuilder.io/version: v0.14.0
  name: configauditreports.aquasecurity.github.io
spec:
  group: aquasecurity.github.io
  names:
    kind: ConfigAuditReport
    listKind: ConfigAuditReportList
    plural: configauditreports
    shortNames:
    - configaudit
    - configaudits
    singular: configauditreport
  scope: Namespaced
  versions:
  - additionalPrinterColumns:
    - description: The name of the config audit scanner
      jsonPath: .report.scanner.name
      name: Scanner
      type: string
    - description: The age of the report
      jsonPath: .metadata.creationTimestamp
      name: Age
      type: date
    - description: The number of failed checks with critical severity
      jsonPath: .report.summary.criticalCount
      name: Critical
      priority: 1
      type: integer
    - description: The number of failed checks with high severity
      jsonPath: .report.summary.highCount
      name: High
      priority: 1
      type: integer
    - description: The number of failed checks with medium severity
      jsonPath: .report.summary.mediumCount
      name: Medium
      priority: 1
      type: integer
    - description: The number of failed checks with low severity
      jsonPath: .report.summary.lowCount
      name: Low
      priority: 1
      type: integer
    name: v1alpha1
    schema:
      openAPIV3Schema:
        description: ConfigAuditReport is a specification for the ConfigAuditReport
          resource.
        properties:
          apiVersion:
            description: |-
              APIVersion defines the versioned schema of this representation of an object.
              Servers should convert recognized schemas to the latest internal value, and
              may reject unrecognized values.
              More info: https://git.k8s.io/community/contributors/devel/sig-architecture/api-conventions.md#resources
            type: string
          kind:
            description: |-
              Kind is a string value representing the REST resource this object represents.
              Servers may infer this from the endpoint the client submits requests to.
              Cannot be updated.
              In CamelCase.
              More info: https://git.k8s.io/community/contributors/devel/sig-architecture/api-conventions.md#types-kinds
            type: string
          metadata:
            type: object
          report:
            properties:
              checks:
                description: Checks provides results of conducting audit steps.
                items:
                  description: Check provides the result of conducting a single audit
                    step.
                  properties:
                    category:
                      type: string
                    checkID:
                      type: string
                    description:
                      type: string
                    messages:
                      items:
                        type: string
                      type: array
                    remediation:
                      description: Remediation provides description or links to external
                        resources to remediate failing check.
                      type: string
                    scope:
                      description: Scope indicates the section of config that was
                        audited.
                      properties:
                        type:
                          description: Type indicates type of this scope, e.g. Container,
                            ConfigMapKey or JSONPath.
                          type: string
                        value:
                          description: Value indicates value of this scope that depends
                            on Type, e.g. container name, ConfigMap key or JSONPath
                            expression
                          type: string
                      required:
                      - type
                      - value
                      type: object
                    severity:
                      description: Severity level of a vulnerability or a configuration
                        audit check.
                      type: string
                    success:
                      type: boolean
                    title:
                      type: string
                  required:
                  - checkID
                  - severity
                  - success
                  type: object
                type: array
              scanner:
                description: Scanner is the spec for a scanner generating a security
                  assessment report.
                properties:
                  name:
                    description: Name the name of the scanner.
                    type: string
                  vendor:
                    description: Vendor the name of the vendor providing the scanner.
                    type: string
                  version:
                    description: Version the version of the scanner.
                    type: string
                required:
                - name
                - vendor
                - version
                type: object
              summary:
                description: ConfigAuditSummary counts failed checks by severity.
                properties:
                  criticalCount:
                    description: CriticalCount is the number of failed checks with
                      critical severity.
                    type: integer
                  highCount:
                    description: HighCount is the number of failed checks with high
                      severity.
                    type: integer
                  lowCount:
                    description: LowCount is the number of failed check with low severity.
                    type: integer
                  mediumCount:
                    description: MediumCount is the number of failed checks with medium
                      severity.
                    type: integer
                required:
                - criticalCount
                - highCount
                - lowCount
                - mediumCount
                type: object
              updateTimestamp:
                format: date-time
                type: string
            required:
            - checks
            type: object
        required:
        - report
        type: object
        x-kubernetes-preserve-unknown-fields: true
    served: true
    storage: true
    subresources: {}
---
apiVersion: apiextensions.k8s.io/v1
kind: CustomResourceDefinition
metadata:
  annotations:
    controller-gen.kubebuilder.io/version: v0.14.0
  name: exposedsecretreports.aquasecurity.github.io
spec:
  group: aquasecurity.github.io
  names:
    kind: ExposedSecretReport
    listKind: ExposedSecretReportList
    plural: exposedsecretreports
    shortNames:
    - exposedsecret
    - exposedsecrets
    singular: exposedsecretreport
  scope: Namespaced
  versions:
  - additionalPrinterColumns:
    - description: The name of image repository
      jsonPath: .report.artifact.repository
      name: Repository
      type: string
    - description: The name of image tag
      jsonPath: .report.artifact.tag
      name: Tag
      type: string
    - description: The name of the exposed secret scanner
      jsonPath: .report.scanner.name
      name: Scanner
      type: string
    - description: The age of the report
      jsonPath: .metadata.creationTimestamp
      name: Age
      type: date
    - description: The number of critical exposed secrets
      jsonPath: .report.summary.criticalCount
      name: Critical
      priority: 1
      type: integer
    - description: The number of high exposed secrets
      jsonPath: .report.summary.highCount
      name: High
      priority: 1
      type: integer
    - description: The number of medium exposed secrets
      jsonPath: .report.summary.mediumCount
      name: Medium
      priority: 1
      type: integer
    - description: The number of low exposed secrets
      jsonPath: .report.summary.lowCount
      name: Low
      priority: 1
      type: integer
    name: v1alpha1
    schema:
      openAPIV3Schema:
        description: ExposedSecretReport summarizes exposed secrets in plaintext files
          built into container images.
        properties:
          apiVersion:
            description: |-
              APIVersion defines the versioned schema of this representation of an object.
              Servers should convert recognized schemas to the latest internal value, and
              may reject unrecognized values.
              More info: https://git.k8s.io/community/contributors/devel/sig-architecture/api-conventions.md#resources
            type: string
          kind:
            description: |-
              Kind is a string value representing the REST resource this object represents.
              Servers may infer this from the endpoint the client submits requests to.
              Cannot be updated.
              In CamelCase.
              More info: https://git.k8s.io/community/contributors/devel/sig-architecture/api-conventions.md#types-kinds
            type: string
          metadata:
            type: object
          report:
            description: Report is the actual exposed secret report data.
            properties:
              artifact:
                description: |-
                  Artifact represents a standalone, executable package of software that includes everything needed to
                  run an application.
                properties:
                  digest:
                    description: Digest is a unique and immutable identifier of an
                      Artifact.
                    type: string
                  mimeType:
                    description: MimeType represents a type and format of an Artifact.
                    type: string
                  repository:
                    description: Repository is the name of the repository in the Artifact
                      registry.
                    type: string
                  tag:
                    description: Tag is a mutable, human-readable string used to identify
                      an Artifact.
                    type: string
                type: object
              registry:
                description: Registry is the registry the Artifact was pulled from.
                properties:
                  server:
                    description: Server the FQDN of registry server.
                    type: string
                type: object
              scanner:
                description: Scanner is the scanner that generated this report.
                properties:
                  name:
                    description: Name the name of the scanner.
                    type: string
                  vendor:
                    description: Vendor the name of the vendor providing the scanner.
                    type: string
                  version:
                    description: Version the version of the scanner.
                    type: string
                required:
                - name
                - vendor
                - version
                type: object
              secrets:
                description: Exposed secrets is a list of passwords, api keys, tokens
                  and others items found in the Artifact.
                items:
                  description: ExposedSecret is the spec for a exposed secret record.
                  properties:
                    category:
                      type: string
                    match:
                      description: Match where the exposed rule matched.
                      type: string
                    ruleID:
                      description: RuleID is rule the identifier.
                      type: string
                    severity:
                      description: Severity level of a vulnerability or a configuration
                        audit check.
                      enum:
                      - CRITICAL
                      - HIGH
                      - MEDIUM
                      - LOW
                      type: string
                    target:
                      description: Target is where the exposed secret was found.
                      type: string
                    title:
                      type: string
                  required:
                  - category
                  - match
                  - ruleID
                  - severity
                  - target
                  - title
                  type: object
                type: array
              summary:
                description: Summary is the exposed secrets counts grouped by Severity.
                properties:
                  criticalCount:
                    description: CriticalCount is the number of exposed secrets with
                      Critical Severity.
                    minimum: 0
                    type: integer
                  highCount:
                    description: HighCount is the number of exposed secrets with High
                      Severity.
                    minimum: 0
                    type: integer
                  lowCount:
                    description: LowCount is the number of exposed secrets with Low
                      Severity.
                    minimum: 0
                    type: integer
                  mediumCount:
                    description: MediumCount is the number of exposed secrets with
                      Medium Severity.
                    minimum: 0
                    type: integer
                required:
                - criticalCount
                - highCount
                - lowCount
                - mediumCount
                type: object
              updateTimestamp:
                description: UpdateTimestamp is a timestamp representing the server
                  time in UTC when this report was updated.
                format: date-time
                type: string
            required:
            - artifact
            - scanner
            - secrets
            - summary
            - updateTimestamp
            type: object
        required:
        - report
        type: object
        x-kubernetes-preserve-unknown-fields: true
    served: true
    storage: true
    subresources: {}
---
apiVersion: apiextensions.k8s.io/v1
kind: CustomResourceDefinition
metadata:
  annotations:
    controller-gen.kubebuilder.io/version: v0.14.0
  name: infraassessmentreports.aquasecurity.github.io
spec:
  group: aquasecurity.github.io
  names:
    kind: InfraAssessmentReport
    listKind: InfraAssessmentReportList
    plural: infraassessmentreports
    shortNames:
    - infraassessment
    - infraassessments
    singular: infraassessmentreport
  scope: Namespaced
  versions:
  - additionalPrinterColumns:
    - description: The name of the infra assessment scanner
      jsonPath: .report.scanner.name
      name: Scanner
      type: string
    - description: The age of the report
      jsonPath: .metadata.creationTimestamp
      name: Age
      type: date
    - description: The number of failed checks with critical severity
      jsonPath: .report.summary.criticalCount
      name: Critical
      priority: 1
      type: integer
    - description: The number of failed checks with high severity
      jsonPath: .report.summary.highCount
      name: High
      priority: 1
      type: integer
    - description: The number of failed checks with medium severity
      jsonPath: .report.summary.mediumCount
      name: Medium
      priority: 1
      type: integer
    - description: The number of failed checks with low severity
      jsonPath: .report.summary.lowCount
      name: Low
      priority: 1
      type: integer
    name: v1alpha1
    schema:
      openAPIV3Schema:
        description: InfraAssessmentReport is a specification for the InfraAssessmentReport
          resource.
        properties:
          apiVersion:
            description: |-
              APIVersion defines the versioned schema of this representation of an object.
              Servers should convert recognized schemas to the latest internal value, and
              may reject unrecognized values.
              More info: https://git.k8s.io/community/contributors/devel/sig-architecture/api-conventions.md#resources
            type: string
          kind:
            description: |-
              Kind is a string value representing the REST resource this object represents.
              Servers may infer this from the endpoint the client submits requests to.
              Cannot be updated.
              In CamelCase.
              More info: https://git.k8s.io/community/contributors/devel/sig-architecture/api-conventions.md#types-kinds
            type: string
          metadata:
            type: object
          report:
            properties:
              checks:
                description: Checks provides results of conducting audit steps.
                items:
                  description: Check provides the result of conducting a single audit
                    step.
                  properties:
                    category:
                      type: string
                    checkID:
                      type: string
                    description:
                      type: string
                    messages:
                      items:
                        type: string
                      type: array
                    remediation:
                      description: Remediation provides description or links to external
                        resources to remediate failing check.
                      type: string
                    scope:
                      description: Scope indicates the section of config that was
                        audited.
                      properties:
                        type:
                          description: Type indicates type of this scope, e.g. Container,
                            ConfigMapKey or JSONPath.
                          type: string
                        value:
                          description: Value indicates value of this scope that depends
                            on Type, e.g. container name, ConfigMap key or JSONPath
                            expression
                          type: string
                      required:
                      - type
                      - value
                      type: object
                    severity:
                      description: Severity level of a vulnerability or a configuration
                        audit check.
                      type: string
                    success:
                      type: boolean
                    title:
                      type: string
                  required:
                  - checkID
                  - severity
                  - success
                  type: object
                type: array
              scanner:
                description: Scanner is the spec for a scanner generating a security
                  assessment report.
                properties:
                  name:
                    description: Name the name of the scanner.
                    type: string
                  vendor:
                    description: Vendor the name of the vendor providing the scanner.
                    type: string
                  version:
                    description: Version the version of the scanner.
                    type: string
                required:
                - name
                - vendor
                - version
                type: object
              summary:
                description: InfraAssessmentSummary counts failed checks by severity.
                properties:
                  criticalCount:
                    description: CriticalCount is the number of failed checks with
                      critical severity.
                    type: integer
                  highCount:
                    description: HighCount is the number of failed checks with high
                      severity.
                    type: integer
                  lowCount:
                    description: LowCount is the number of failed check with low severity.
                    type: integer
                  mediumCount:
                    description: MediumCount is the number of failed checks with medium
                      severity.
                    type: integer
                required:
                - criticalCount
                - highCount
                - lowCount
                - mediumCount
                type: object
            required:
            - checks
            - scanner
            - summary
            type: object
        required:
        - report
        type: object
    served: true
    storage: true
    subresources: {}
---
apiVersion: apiextensions.k8s.io/v1
kind: CustomResourceDefinition
metadata:
  annotations:
    controller-gen.kubebuilder.io/version: v0.14.0
  name: rbacassessmentreports.aquasecurity.github.io
spec:
  group: aquasecurity.github.io
  names:
    kind: RbacAssessmentReport
    listKind: RbacAssessmentReportList
    plural: rbacassessmentreports
    shortNames:
    - rbacassessment
    - rbacassessments
    singular: rbacassessmentreport
  scope: Namespaced
  versions:
  - additionalPrinterColumns:
    - description: The name of the rbac assessment scanner
      jsonPath: .report.scanner.name
      name: Scanner
      type: string
    - description: The age of the report
      jsonPath: .metadata.creationTimestamp
      name: Age
      type: date
    - description: The number of failed checks with critical severity
      jsonPath: .report.summary.criticalCount
      name: Critical
      priority: 1
      type: integer
    - description: The number of failed checks with high severity
      jsonPath: .report.summary.highCount
      name: High
      priority: 1
      type: integer
    - description: The number of failed checks with medium severity
      jsonPath: .report.summary.mediumCount
      name: Medium
      priority: 1
      type: integer
    - description: The number of failed checks with low severity
      jsonPath: .report.summary.lowCount
      name: Low
      priority: 1
      type: integer
    name: v1alpha1
    schema:
      openAPIV3Schema:
        description: RbacAssessmentReport is a specification for the RbacAssessmentReport
          resource.
        properties:
          apiVersion:
            description: |-
              APIVersion defines the versioned schema of this representation of an object.
              Servers should convert recognized schemas to the latest internal value, and
              may reject unrecognized values.
              More info: https://git.k8s.io/community/contributors/devel/sig-architecture/api-conventions.md#resources
            type: string
          kind:
            description: |-
              Kind is a string value representing the REST resource this object represents.
              Servers may infer this from the endpoint the client submits requests to.
              Cannot be updated.
              In CamelCase.
              More info: https://git.k8s.io/community/contributors/devel/sig-architecture/api-conventions.md#types-kinds
            type: string
          metadata:
            type: object
          report:
            properties:
              checks:
                description: Checks provides results of conducting audit steps.
                items:
                  description: Check provides the result of conducting a single audit
                    step.
                  properties:
                    category:
                      type: string
                    checkID:
                      type: string
                    description:
                      type: string
                    messages:
                      items:
                        type: string
                      type: array
                    remediation:
                      description: Remediation provides description or links to external
                        resources to remediate failing check.
                      type: string
                    scope:
                      description: Scope indicates the section of config that was
                        audited.
                      properties:
                        type:
                          description: Type indicates type of this scope, e.g. Container,
                            ConfigMapKey or JSONPath.
                          type: string
                        value:
                          description: Value indicates value of this scope that depends
                            on Type, e.g. container name, ConfigMap key or JSONPath
                            expression
                          type: string
                      required:
                      - type
                      - value
                      type: object
                    severity:
                      description: Severity level of a vulnerability or a configuration
                        audit check.
                      type: string
                    success:
                      type: boolean
                    title:
                      type: string
                  required:
                  - checkID
                  - severity
                  - success
                  type: object
                type: array
              scanner:
                description: Scanner is the spec for a scanner generating a security
                  assessment report.
                properties:
                  name:
                    description: Name the name of the scanner.
                    type: string
                  vendor:
                    description: Vendor the name of the vendor providing the scanner.
                    type: string
                  version:
                    description: Version the version of the scanner.
                    type: string
                required:
                - name
                - vendor
                - version
                type: object
              summary:
                description: RbacAssessmentSummary counts failed checks by severity.
                properties:
                  criticalCount:
                    description: CriticalCount is the number of failed checks with
                      critical severity.
                    type: integer
                  highCount:
                    description: HighCount is the number of failed checks with high
                      severity.
                    type: integer
                  lowCount:
                    description: LowCount is the number of failed check with low severity.
                    type: integer
                  mediumCount:
                    description: MediumCount is the number of failed checks with medium
                      severity.
                    type: integer
                required:
                - criticalCount
                - highCount
                - lowCount
                - mediumCount
                type: object
            required:
            - checks
            - scanner
            - summary
            type: object
        required:
        - report
        type: object
        x-kubernetes-preserve-unknown-fields: true
    served: true
    storage: true
    subresources: {}
---
apiVersion: apiextensions.k8s.io/v1
kind: CustomResourceDefinition
metadata:
  annotations:
    controller-gen.kubebuilder.io/version: v0.14.0
  name: sbomreports.aquasecurity.github.io
spec:
  group: aquasecurity.github.io
  names:
    kind: SbomReport
    listKind: SbomReportList
    plural: sbomreports
    shortNames:
    - sbom
    - sboms
    singular: sbomreport
  scope: Namespaced
  versions:
  - additionalPrinterColumns:
    - description: The name of image repository
      jsonPath: .report.artifact.repository
      name: Repository
      type: string
    - description: The name of image tag
      jsonPath: .report.artifact.tag
      name: Tag
      type: string
    - description: The name of the sbom generation scanner
      jsonPath: .report.scanner.name
      name: Scanner
      type: string
    - description: The age of the report
      jsonPath: .metadata.creationTimestamp
      name: Age
      type: date
    - description: The number of dependencies in bom
      jsonPath: .report.summary.componentsCount
      name: Components
      priority: 1
      type: integer
    - description: The the number of components in bom
      jsonPath: .report.summary.dependenciesCount
      name: Dependencies
      priority: 1
      type: integer
    name: v1alpha1
    schema:
      openAPIV3Schema:
        description: SbomReport summarizes components and dependencies found in container
          image
        properties:
          apiVersion:
            description: |-
              APIVersion defines the versioned schema of this representation of an object.
              Servers should convert recognized schemas to the latest internal value, and
              may reject unrecognized values.
              More info: https://git.k8s.io/community/contributors/devel/sig-architecture/api-conventions.md#resources
            type: string
          kind:
            description: |-
              Kind is a string value representing the REST resource this object represents.
              Servers may infer this from the endpoint the client submits requests to.
              Cannot be updated.
              In CamelCase.
              More info: https://git.k8s.io/community/contributors/devel/sig-architecture/api-conventions.md#types-kinds
            type: string
          metadata:
            type: object
          report:
            description: Report is the actual sbom report data.
            properties:
              artifact:
                description: |-
                  Artifact represents a standalone, executable package of software that includes everything needed to
                  run an application.
                properties:
                  digest:
                    description: Digest is a unique and immutable identifier of an
                      Artifact.
                    type: string
                  mimeType:
                    description: MimeType represents a type and format of an Artifact.
                    type: string
                  repository:
                    description: Repository is the name of the repository in the Artifact
                      registry.
                    type: string
                  tag:
                    description: Tag is a mutable, human-readable string used to identify
                      an Artifact.
                    type: string
                type: object
              components:
                description: Bom is artifact bill of materials.
                properties:
                  bomFormat:
                    type: string
                  components:
                    items:
                      properties:
                        bom-ref:
                          type: string
                        group:
                          type: string
                        hashes:
                          items:
                            properties:
                              alg:
                                type: string
                              content:
                                type: string
                            type: object
                          type: array
                        licenses:
                          items:
                            properties:
                              expression:
                                type: string
                              license:
                                properties:
                                  id:
                                    type: string
                                  name:
                                    type: string
                                  url:
                                    type: string
                                type: object
                            type: object
                          type: array
                        name:
                          type: string
                        properties:
                          items:
                            properties:
                              name:
                                type: string
                              value:
                                type: string
                            type: object
                          type: array
                        purl:
                          type: string
                        supplier:
                          properties:
                            contact:
                              items:
                                properties:
                                  email:
                                    type: string
                                  name:
                                    type: string
                                  phone:
                                    type: string
                                type: object
                              type: array
                            name:
                              type: string
                            url:
                              items:
                                type: string
                              type: array
                          type: object
                        type:
                          type: string
                        version:
                          type: string
                      type: object
                    type: array
                  dependencies:
                    items:
                      properties:
                        dependsOn:
                          items:
                            type: string
                          type: array
                        ref:
                          type: string
                      type: object
                    type: array
                  metadata:
                    properties:
                      component:
                        properties:
                          bom-ref:
                            type: string
                          group:
                            type: string
                          hashes:
                            items:
                              properties:
                                alg:
                                  type: string
                                content:
                                  type: string
                              type: object
                            type: array
                          licenses:
                            items:
                              properties:
                                expression:
                                  type: string
                                license:
                                  properties:
                                    id:
                                      type: string
                                    name:
                                      type: string
                                    url:
                                      type: string
                                  type: object
                              type: object
                            type: array
                          name:
                            type: string
                          properties:
                            items:
                              properties:
                                name:
                                  type: string
                                value:
                                  type: string
                              type: object
                            type: array
                          purl:
                            type: string
                          supplier:
                            properties:
                              contact:
                                items:
                                  properties:
                                    email:
                                      type: string
                                    name:
                                      type: string
                                    phone:
                                      type: string
                                  type: object
                                type: array
                              name:
                                type: string
                              url:
                                items:
                                  type: string
                                type: array
                            type: object
                          type:
                            type: string
                          version:
                            type: string
                        type: object
                      timestamp:
                        type: string
                      tools:
                        properties:
                          components:
                            items:
                              properties:
                                bom-ref:
                                  type: string
                                group:
                                  type: string
                                hashes:
                                  items:
                                    properties:
                                      alg:
                                        type: string
                                      content:
                                        type: string
                                    type: object
                                  type: array
                                licenses:
                                  items:
                                    properties:
                                      expression:
                                        type: string
                                      license:
                                        properties:
                                          id:
                                            type: string
                                          name:
                                            type: string
                                          url:
                                            type: string
                                        type: object
                                    type: object
                                  type: array
                                name:
                                  type: string
                                properties:
                                  items:
                                    properties:
                                      name:
                                        type: string
                                      value:
                                        type: string
                                    type: object
                                  type: array
                                purl:
                                  type: string
                                supplier:
                                  properties:
                                    contact:
                                      items:
                                        properties:
                                          email:
                                            type: string
                                          name:
                                            type: string
                                          phone:
                                            type: string
                                        type: object
                                      type: array
                                    name:
                                      type: string
                                    url:
                                      items:
                                        type: string
                                      type: array
                                  type: object
                                type:
                                  type: string
                                version:
                                  type: string
                              type: object
                            type: array
                        type: object
                    type: object
                  serialNumber:
                    type: string
                  specVersion:
                    type: string
                  version:
                    type: integer
                required:
                - bomFormat
                - specVersion
                type: object
              registry:
                description: Registry is the registry the Artifact was pulled from.
                properties:
                  server:
                    description: Server the FQDN of registry server.
                    type: string
                type: object
              scanner:
                description: Scanner is the scanner that generated this report.
                properties:
                  name:
                    description: Name the name of the scanner.
                    type: string
                  vendor:
                    description: Vendor the name of the vendor providing the scanner.
                    type: string
                  version:
                    description: Version the version of the scanner.
                    type: string
                required:
                - name
                - vendor
                - version
                type: object
              summary:
                description: Summary is a summary of sbom report.
                properties:
                  componentsCount:
                    description: ComponentsCount is the number of components in bom.
                    minimum: 0
                    type: integer
                  dependenciesCount:
                    description: DependenciesCount is the number of dependencies in
                      bom.
                    minimum: 0
                    type: integer
                required:
                - componentsCount
                - dependenciesCount
                type: object
              updateTimestamp:
                description: UpdateTimestamp is a timestamp representing the server
                  time in UTC when this report was updated.
                format: date-time
                type: string
            required:
            - artifact
            - components
            - scanner
            - summary
            - updateTimestamp
            type: object
        required:
        - report
        type: object
        x-kubernetes-preserve-unknown-fields: true
    served: true
    storage: true
    subresources: {}
---
apiVersion: apiextensions.k8s.io/v1
kind: CustomResourceDefinition
metadata:
  annotations:
    controller-gen.kubebuilder.io/version: v0.14.0
  name: vulnerabilityreports.aquasecurity.github.io
spec:
  group: aquasecurity.github.io
  names:
    kind: VulnerabilityReport
    listKind: VulnerabilityReportList
    plural: vulnerabilityreports
    shortNames:
    - vuln
    - vulns
    singular: vulnerabilityreport
  scope: Namespaced
  versions:
  - additionalPrinterColumns:
    - description: The name of image repository
      jsonPath: .report.artifact.repository
      name: Repository
      type: string
    - description: The name of image tag
      jsonPath: .report.artifact.tag
      name: Tag
      type: string
    - description: The name of the vulnerability scanner
      jsonPath: .report.scanner.name
      name: Scanner
      type: string
    - description: The age of the report
      jsonPath: .metadata.creationTimestamp
      name: Age
      type: date
    - description: The number of critical vulnerabilities
      jsonPath: .report.summary.criticalCount
      name: Critical
      priority: 1
      type: integer
    - description: The number of high vulnerabilities
      jsonPath: .report.summary.highCount
      name: High
      priority: 1
      type: integer
    - description: The number of medium vulnerabilities
      jsonPath: .report.summary.mediumCount
      name: Medium
      priority: 1
      type: integer
    - description: The number of low vulnerabilities
      jsonPath: .report.summary.lowCount
      name: Low
      priority: 1
      type: integer
    - description: The number of unknown vulnerabilities
      jsonPath: .report.summary.unknownCount
      name: Unknown
      priority: 1
      type: integer
    name: v1alpha1
    schema:
      openAPIV3Schema:
        description: |-
          VulnerabilityReport summarizes vulnerabilities in application dependencies and operating system packages
          built into container images.
        properties:
          apiVersion:
            description: |-
              APIVersion defines the versioned schema of this representation of an object.
              Servers should convert recognized schemas to the latest internal value, and
              may reject unrecognized values.
              More info: https://git.k8s.io/community/contributors/devel/sig-architecture/api-conventions.md#resources
            type: string
          kind:
            description: |-
              Kind is a string value representing the REST resource this object represents.
              Servers may infer this from the endpoint the client submits requests to.
              Cannot be updated.
              In CamelCase.
              More info: https://git.k8s.io/community/contributors/devel/sig-architecture/api-conventions.md#types-kinds
            type: string
          metadata:
            type: object
          report:
            description: Report is the actual vulnerability report data.
            properties:
              artifact:
                description: |-
                  Artifact represents a standalone, executable package of software that includes everything needed to
                  run an application.
                properties:
                  digest:
                    description: Digest is a unique and immutable identifier of an
                      Artifact.
                    type: string
                  mimeType:
                    description: MimeType represents a type and format of an Artifact.
                    type: string
                  repository:
                    description: Repository is the name of the repository in the Artifact
                      registry.
                    type: string
                  tag:
                    description: Tag is a mutable, human-readable string used to identify
                      an Artifact.
                    type: string
                type: object
              os:
                description: OS information of the artifact
                properties:
                  eosl:
                    description: Eosl is true if OS version has reached end of service
                      life
                    type: boolean
                  family:
                    description: Operating System Family
                    type: string
                  name:
                    description: Name or version of the OS
                    type: string
                type: object
              registry:
                description: Registry is the registry the Artifact was pulled from.
                properties:
                  server:
                    description: Server the FQDN of registry server.
                    type: string
                type: object
              scanner:
                description: Scanner is the scanner that generated this report.
                properties:
                  name:
                    description: Name the name of the scanner.
                    type: string
                  vendor:
                    description: Vendor the name of the vendor providing the scanner.
                    type: string
                  version:
                    description: Version the version of the scanner.
                    type: string
                required:
                - name
                - vendor
                - version
                type: object
              summary:
                description: Summary is a summary of Vulnerability counts grouped
                  by Severity.
                properties:
                  criticalCount:
                    description: CriticalCount is the number of vulnerabilities with
                      Critical Severity.
                    minimum: 0
                    type: integer
                  highCount:
                    description: HighCount is the number of vulnerabilities with High
                      Severity.
                    minimum: 0
                    type: integer
                  lowCount:
                    description: LowCount is the number of vulnerabilities with Low
                      Severity.
                    minimum: 0
                    type: integer
                  mediumCount:
                    description: MediumCount is the number of vulnerabilities with
                      Medium Severity.
                    minimum: 0
                    type: integer
                  noneCount:
                    description: NoneCount is the number of packages without any vulnerability.
                    minimum: 0
                    type: integer
                  unknownCount:
                    description: UnknownCount is the number of vulnerabilities with
                      unknown severity.
                    minimum: 0
                    type: integer
                required:
                - criticalCount
                - highCount
                - lowCount
                - mediumCount
                - unknownCount
                type: object
              updateTimestamp:
                description: UpdateTimestamp is a timestamp representing the server
                  time in UTC when this report was updated.
                format: date-time
                type: string
              vulnerabilities:
                description: Vulnerabilities is a list of operating system (OS) or
                  application software Vulnerability items found in the Artifact.
                items:
                  description: Vulnerability is the spec for a vulnerability record.
                  properties:
                    class:
                      type: string
                    cvss:
                      additionalProperties:
                        properties:
                          V2Score:
                            type: number
                          V2Vector:
                            type: string
                          V3Score:
                            type: number
                          V3Vector:
                            type: string
                          V40Score:
                            type: number
                          V40Vector:
                            type: string
                        type: object
                      type: object
                    cvsssource:
                      type: string
                    description:
                      type: string
                    fixedVersion:
                      description: FixedVersion indicates the version of the Resource
                        in which this vulnerability has been fixed.
                      type: string
                    installedVersion:
                      description: InstalledVersion indicates the installed version
                        of the Resource.
                      type: string
                    lastModifiedDate:
                      description: LastModifiedDate indicates the last date CVE has
                        been modified.
                      type: string
                    links:
                      items:
                        type: string
                      type: array
                    packagePURL:
                      type: string
                    packagePath:
                      type: string
                    packageType:
                      type: string
                    primaryLink:
                      type: string
                    publishedDate:
                      description: PublishedDate indicates the date of published CVE.
                      type: string
                    resource:
                      description: Resource is a vulnerable package, application,
                        or library.
                      type: string
                    score:
                      type: number
                    severity:
                      description: Severity level of a vulnerability or a configuration
                        audit check.
                      enum:
                      - CRITICAL
                      - HIGH
                      - MEDIUM
                      - LOW
                      - UNKNOWN
                      type: string
                    target:
                      type: string
                    title:
                      type: string
                    vulnerabilityID:
                      description: VulnerabilityID the vulnerability identifier.
                      type: string
                  required:
                  - fixedVersion
                  - installedVersion
                  - lastModifiedDate
                  - publishedDate
                  - resource
                  - severity
                  - title
                  - vulnerabilityID
                  type: object
                type: array
            required:
            - artifact
            - os
            - scanner
            - summary
            - updateTimestamp
            - vulnerabilities
            type: object
        required:
        - report
        type: object
        x-kubernetes-preserve-unknown-fields: true
    served: true
    storage: true
    subresources: {}
---
apiVersion: v1
kind: Namespace
metadata:
  name: trivy-system
  labels:
    app.kubernetes.io/name: trivy-operator
    app.kubernetes.io/instance: trivy-operator
    app.kubernetes.io/version: "0.26.1"
    app.kubernetes.io/managed-by: kubectl
---
# Source: trivy-operator/templates/configmaps/operator.yaml
apiVersion: v1
kind: ConfigMap
metadata:
  name: trivy-operator
  namespace: trivy-system
  labels:
    app.kubernetes.io/name: trivy-operator
    app.kubernetes.io/instance: trivy-operator
    app.kubernetes.io/version: "0.26.1"
    app.kubernetes.io/managed-by: kubectl
data:
  nodeCollector.volumes: "[{\"hostPath\":{\"path\":\"/var/lib/etcd\"},\"name\":\"var-lib-etcd\"},{\"hostPath\":{\"path\":\"/var/lib/kubelet\"},\"name\":\"var-lib-kubelet\"},{\"hostPath\":{\"path\":\"/var/lib/kube-scheduler\"},\"name\":\"var-lib-kube-scheduler\"},{\"hostPath\":{\"path\":\"/var/lib/kube-controller-manager\"},\"name\":\"var-lib-kube-controller-manager\"},{\"hostPath\":{\"path\":\"/etc/systemd\"},\"name\":\"etc-systemd\"},{\"hostPath\":{\"path\":\"/lib/systemd\"},\"name\":\"lib-systemd\"},{\"hostPath\":{\"path\":\"/etc/kubernetes\"},\"name\":\"etc-kubernetes\"},{\"hostPath\":{\"path\":\"/etc/cni/net.d/\"},\"name\":\"etc-cni-netd\"}]"
  nodeCollector.volumeMounts: "[{\"mountPath\":\"/var/lib/etcd\",\"name\":\"var-lib-etcd\",\"readOnly\":true},{\"mountPath\":\"/var/lib/kubelet\",\"name\":\"var-lib-kubelet\",\"readOnly\":true},{\"mountPath\":\"/var/lib/kube-scheduler\",\"name\":\"var-lib-kube-scheduler\",\"readOnly\":true},{\"mountPath\":\"/var/lib/kube-controller-manager\",\"name\":\"var-lib-kube-controller-manager\",\"readOnly\":true},{\"mountPath\":\"/etc/systemd\",\"name\":\"etc-systemd\",\"readOnly\":true},{\"mountPath\":\"/lib/systemd/\",\"name\":\"lib-systemd\",\"readOnly\":true},{\"mountPath\":\"/etc/kubernetes\",\"name\":\"etc-kubernetes\",\"readOnly\":true},{\"mountPath\":\"/etc/cni/net.d/\",\"name\":\"etc-cni-netd\",\"readOnly\":true}]"
  scanJob.useGCRServiceAccount: "true"
  scanJob.podTemplateContainerSecurityContext: "{\"allowPrivilegeEscalation\":false,\"capabilities\":{\"drop\":[\"ALL\"]},\"privileged\":false,\"readOnlyRootFilesystem\":true}"
  scanJob.compressLogs: "true"
  vulnerabilityReports.scanner: "Trivy"
  configAuditReports.scanner: "Trivy"
  compliance.failEntriesLimit: "10"
  report.recordFailedChecksOnly: "true"
  node.collector.imageRef: "ghcr.io/aquasecurity/node-collector:0.3.1"
  policies.bundle.oci.ref: "mirror.gcr.io/aquasec/trivy-checks:1"
  policies.bundle.insecure: "false"

  node.collector.nodeSelector: "true"
---
# Source: trivy-operator/templates/configmaps/trivy-operator-config.yaml
kind: ConfigMap
apiVersion: v1
metadata:
  name: trivy-operator-config
  namespace: trivy-system
  labels:
    app.kubernetes.io/name: trivy-operator
    app.kubernetes.io/instance: trivy-operator
    app.kubernetes.io/version: "0.26.1"
    app.kubernetes.io/managed-by: kubectl
data:
  OPERATOR_LOG_DEV_MODE: "false"
  OPERATOR_SCAN_JOB_TTL: ""
  OPERATOR_SCAN_JOB_TIMEOUT: "5m"
  OPERATOR_CONCURRENT_SCAN_JOBS_LIMIT: "10"
  OPERATOR_CONCURRENT_NODE_COLLECTOR_LIMIT: "1"
  OPERATOR_SCAN_JOB_RETRY_AFTER: "30s"
  OPERATOR_BATCH_DELETE_LIMIT: "10"
  OPERATOR_BATCH_DELETE_DELAY: "10s"
  OPERATOR_METRICS_BIND_ADDRESS: ":8080"
  OPERATOR_METRICS_FINDINGS_ENABLED: "true"
  OPERATOR_METRICS_VULN_ID_ENABLED: "false"
  OPERATOR_HEALTH_PROBE_BIND_ADDRESS: ":9090"
  OPERATOR_VULNERABILITY_SCANNER_ENABLED: "true"
  OPERATOR_SBOM_GENERATION_ENABLED: "true"
  OPERATOR_CLUSTER_SBOM_CACHE_ENABLED: "false"
  OPERATOR_VULNERABILITY_SCANNER_SCAN_ONLY_CURRENT_REVISIONS: "true"
  OPERATOR_SCANNER_REPORT_TTL: "24h"
  OPERATOR_CACHE_REPORT_TTL: "120h"
  CONTROLLER_CACHE_SYNC_TIMEOUT: "5m"
  OPERATOR_CONFIG_AUDIT_SCANNER_ENABLED: "true"
  OPERATOR_RBAC_ASSESSMENT_SCANNER_ENABLED: "true"
  OPERATOR_INFRA_ASSESSMENT_SCANNER_ENABLED: "true"
  OPERATOR_CONFIG_AUDIT_SCANNER_SCAN_ONLY_CURRENT_REVISIONS: "true"
  OPERATOR_EXPOSED_SECRET_SCANNER_ENABLED: "true"
  OPERATOR_METRICS_EXPOSED_SECRET_INFO_ENABLED: "false"
  OPERATOR_METRICS_CONFIG_AUDIT_INFO_ENABLED: "false"
  OPERATOR_METRICS_RBAC_ASSESSMENT_INFO_ENABLED: "false"
  OPERATOR_METRICS_INFRA_ASSESSMENT_INFO_ENABLED: "false"
  OPERATOR_METRICS_IMAGE_INFO_ENABLED: "false"
  OPERATOR_METRICS_CLUSTER_COMPLIANCE_INFO_ENABLED: "false"
  OPERATOR_WEBHOOK_BROADCAST_URL: ""
  OPERATOR_WEBHOOK_BROADCAST_TIMEOUT: "30s"
  OPERATOR_WEBHOOK_BROADCAST_CUSTOM_HEADERS: ""
  OPERATOR_SEND_DELETED_REPORTS: "false"
  OPERATOR_PRIVATE_REGISTRY_SCAN_SECRETS_NAMES: "{}"
  OPERATOR_ACCESS_GLOBAL_SECRETS_SERVICE_ACCOUNTS: "true"
  OPERATOR_BUILT_IN_TRIVY_SERVER: "false"
  TRIVY_SERVER_HEALTH_CHECK_CACHE_EXPIRATION: "10h"
  OPERATOR_MERGE_RBAC_FINDING_WITH_CONFIG_AUDIT: "false"
  OPERATOR_CLUSTER_COMPLIANCE_ENABLED: "true"
---
# Source: trivy-operator/templates/configmaps/trivy.yaml
apiVersion: v1
kind: ConfigMap
metadata:
  name: trivy-operator-trivy-config
  namespace: trivy-system
  labels:
    app.kubernetes.io/name: trivy-operator
    app.kubernetes.io/instance: trivy-operator
    app.kubernetes.io/version: "0.26.1"
    app.kubernetes.io/managed-by: kubectl
data:
  trivy.repository: "mirror.gcr.io/aquasec/trivy"
  trivy.tag: "0.62.1"
  trivy.imagePullPolicy: "IfNotPresent"
  trivy.additionalVulnerabilityReportFields: ""
  trivy.severity: "UNKNOWN,LOW,MEDIUM,HIGH,CRITICAL"
  trivy.slow: "true"
  trivy.skipJavaDBUpdate: "false"
  trivy.includeDevDeps: "false"
  trivy.imageScanCacheDir: "/tmp/trivy/.cache"
  trivy.filesystemScanCacheDir: "/var/trivyoperator/trivy-db"
  trivy.dbRepository: "mirror.gcr.io/aquasec/trivy-db"
  trivy.javaDbRepository: "mirror.gcr.io/aquasec/trivy-java-db"
  trivy.command: "image"
  trivy.sbomSources: ""
  trivy.dbRepositoryInsecure: "false"
  trivy.useBuiltinRegoPolicies: "false"
  trivy.useEmbeddedRegoPolicies: "true"
  trivy.supportedConfigAuditKinds: "Workload,Service,Role,ClusterRole,NetworkPolicy,Ingress,LimitRange,ResourceQuota"
  trivy.timeout: "5m0s"
  trivy.mode: "Standalone"
  trivy.resources.requests.cpu: "100m"
  trivy.resources.requests.memory: "100M"
  trivy.resources.limits.cpu: "500m"
  trivy.resources.limits.memory: "500M"
---
# Source: trivy-operator/templates/secrets/operator.yaml
apiVersion: v1
kind: Secret
metadata:
  name: trivy-operator
  namespace: trivy-system
  labels:
    app.kubernetes.io/name: trivy-operator
    app.kubernetes.io/instance: trivy-operator
    app.kubernetes.io/version: "0.26.1"
    app.kubernetes.io/managed-by: kubectl
data:
---
# Source: trivy-operator/templates/secrets/trivy.yaml
apiVersion: v1
kind: Secret
metadata:
  name: trivy-operator-trivy-config
  namespace: trivy-system
  labels:
    app.kubernetes.io/name: trivy-operator
    app.kubernetes.io/instance: trivy-operator
    app.kubernetes.io/version: "0.26.1"
    app.kubernetes.io/managed-by: kubectl
data:
---
# Source: trivy-operator/templates/deployment.yaml
apiVersion: apps/v1
kind: Deployment
metadata:
  name: trivy-operator
  namespace: trivy-system
  labels:
    app.kubernetes.io/name: trivy-operator
    app.kubernetes.io/instance: trivy-operator
    app.kubernetes.io/version: "0.26.1"
    app.kubernetes.io/managed-by: kubectl
spec:
  replicas: 1
  strategy:
    type: Recreate
  selector:
    matchLabels:
      app.kubernetes.io/name: trivy-operator
      app.kubernetes.io/instance: trivy-operator
  template:
    metadata:
      labels:
        app.kubernetes.io/name: trivy-operator
        app.kubernetes.io/instance: trivy-operator
    spec:
      serviceAccountName: trivy-operator
      automountServiceAccountToken: true
      containers:
        - name: "trivy-operator"
          image: "mirror.gcr.io/aquasec/trivy-operator:0.26.1"
          imagePullPolicy: IfNotPresent
          env:
            - name: OPERATOR_NAMESPACE
              value: trivy-system
            - name: OPERATOR_TARGET_NAMESPACES
              value: ""
            - name: OPERATOR_EXCLUDE_NAMESPACES
              value: ""
            - name: OPERATOR_TARGET_WORKLOADS
              value: "pod,replicaset,replicationcontroller,statefulset,daemonset,cronjob,job"
            - name: OPERATOR_SERVICE_ACCOUNT
              value: "trivy-operator"
          envFrom:
            - configMapRef:
                name: trivy-operator-config
          ports:
            - name: metrics
              containerPort: 8080
            - name: probes
              containerPort: 9090
          readinessProbe:
            httpGet:
              path: /readyz/
              port: probes
            initialDelaySeconds: 5
            periodSeconds: 10
            successThreshold: 1
            failureThreshold: 3
          livenessProbe:
            httpGet:
              path: /healthz/
              port: probes
            initialDelaySeconds: 5
            periodSeconds: 10
            successThreshold: 1
            failureThreshold: 10
          securityContext:
            allowPrivilegeEscalation: false
            capabilities:
              drop:
              - ALL
            privileged: false
            readOnlyRootFilesystem: true
          volumeMounts:
            - mountPath: /tmp
              name: cache-policies
              readOnly: false
      volumes:
        - emptyDir: {}
          name: cache-policies
---
# Source: trivy-operator/templates/monitor/service.yaml
apiVersion: v1
kind: Service
metadata:
  name: trivy-operator
  namespace: trivy-system
  labels:
    app.kubernetes.io/name: trivy-operator
    app.kubernetes.io/instance: trivy-operator
    app.kubernetes.io/version: "0.26.1"
    app.kubernetes.io/managed-by: kubectl
spec:
  clusterIP: None
  ports:
    - name: metrics
      port: 80
      targetPort: metrics
      protocol: TCP
      appProtocol: TCP
  selector:
    app.kubernetes.io/name: trivy-operator
    app.kubernetes.io/instance: trivy-operator
  type: ClusterIP
---
# Source: trivy-operator/templates/rbac/clusterrolebinding.yaml
apiVersion: rbac.authorization.k8s.io/v1
kind: ClusterRoleBinding
metadata:
  name: trivy-operator
  labels:
    app.kubernetes.io/name: trivy-operator
    app.kubernetes.io/instance: trivy-operator
    app.kubernetes.io/version: "0.21.3"
    app.kubernetes.io/managed-by: kubectl
roleRef:
  apiGroup: rbac.authorization.k8s.io
  kind: ClusterRole
  name: trivy-operator
subjects:
  - kind: ServiceAccount
    name: trivy-operator
    namespace: trivy-system
---
# Source: trivy-operator/templates/rbac/clusterrole.yaml
apiVersion: rbac.authorization.k8s.io/v1
kind: ClusterRole
metadata:
  name: trivy-operator
rules:
- apiGroups:
  - ""
  resources:
  - configmaps
  verbs:
  - get
  - list
  - watch
- apiGroups:
  - ""
  resources:
  - limitranges
  verbs:
  - get
  - list
  - watch
- apiGroups:
  - ""
  resources:
  - nodes
  verbs:
  - get
  - list
  - watch
- apiGroups:
  - ""
  resources:
  - pods
  verbs:
  - get
  - list
  - watch
- apiGroups:
  - ""
  resources:
  - pods/log
  verbs:
  - get
  - list
- apiGroups:
  - ""
  resources:
  - replicationcontrollers
  verbs:
  - get
  - list
  - watch
- apiGroups:
  - ""
  resources:
  - resourcequotas
  verbs:
  - get
  - list
  - watch
- apiGroups:
  - ""
  resources:
  - services
  verbs:
  - get
  - list
  - watch
- apiGroups:
  - apiextensions.k8s.io
  resources:
  - customresourcedefinitions
  verbs:
  - get
  - list
  - watch
- apiGroups:
  - apps
  resources:
  - daemonsets
  verbs:
  - get
  - list
  - watch
- apiGroups:
  - apps
  resources:
  - deployments
  verbs:
  - get
  - list
  - watch
- apiGroups:
  - apps
  resources:
  - replicasets
  verbs:
  - get
  - list
  - watch
- apiGroups:
  - apps
  resources:
  - statefulsets
  verbs:
  - get
  - list
  - watch
- apiGroups:
  - apps.openshift.io
  resources:
  - deploymentconfigs
  verbs:
  - get
  - list
  - watch
- apiGroups:
  - aquasecurity.github.io
  resources:
  - clustercompliancedetailreports
  verbs:
  - create
  - delete
  - get
  - list
  - patch
  - update
  - watch
- apiGroups:
  - aquasecurity.github.io
  resources:
  - clustercompliancereports
  verbs:
  - create
  - delete
  - get
  - list
  - patch
  - update
  - watch
- apiGroups:
  - aquasecurity.github.io
  resources:
  - clustercompliancereports/status
  verbs:
  - get
  - patch
  - update
- apiGroups:
  - aquasecurity.github.io
  resources:
  - clusterconfigauditreports
  verbs:
  - create
  - delete
  - get
  - list
  - patch
  - update
  - watch
- apiGroups:
  - aquasecurity.github.io
  resources:
  - clusterinfraassessmentreports
  verbs:
  - create
  - delete
  - get
  - list
  - patch
  - update
  - watch
- apiGroups:
  - aquasecurity.github.io
  resources:
  - clusterrbacassessmentreports
  verbs:
  - create
  - delete
  - get
  - list
  - patch
  - update
  - watch
- apiGroups:
  - aquasecurity.github.io
  resources:
  - clustersbomreports
  verbs:
  - create
  - delete
  - get
  - list
  - patch
  - update
  - watch
- apiGroups:
  - aquasecurity.github.io
  resources:
  - clustervulnerabilityreports
  verbs:
  - create
  - delete
  - get
  - list
  - patch
  - update
  - watch
- apiGroups:
  - aquasecurity.github.io
  resources:
  - configauditreports
  verbs:
  - create
  - delete
  - get
  - list
  - patch
  - update
  - watch
- apiGroups:
  - aquasecurity.github.io
  resources:
  - exposedsecretreports
  verbs:
  - create
  - delete
  - get
  - list
  - patch
  - update
  - watch
- apiGroups:
  - aquasecurity.github.io
  resources:
  - infraassessmentreports
  verbs:
  - create
  - delete
  - get
  - list
  - patch
  - update
  - watch
- apiGroups:
  - aquasecurity.github.io
  resources:
  - rbacassessmentreports
  verbs:
  - create
  - delete
  - get
  - list
  - patch
  - update
  - watch
- apiGroups:
  - aquasecurity.github.io
  resources:
  - sbomreports
  verbs:
  - create
  - delete
  - get
  - list
  - patch
  - update
  - watch
- apiGroups:
  - aquasecurity.github.io
  resources:
  - vulnerabilityreports
  verbs:
  - create
  - delete
  - get
  - list
  - patch
  - update
  - watch
- apiGroups:
  - batch
  resources:
  - cronjobs
  verbs:
  - get
  - list
  - watch
- apiGroups:
  - batch
  resources:
  - jobs
  verbs:
  - create
  - delete
  - get
  - list
  - watch
- apiGroups:
  - networking.k8s.io
  resources:
  - ingresses
  verbs:
  - get
  - list
  - watch
- apiGroups:
  - networking.k8s.io
  resources:
  - networkpolicies
  verbs:
  - get
  - list
  - watch
- apiGroups:
  - rbac.authorization.k8s.io
  resources:
  - clusterrolebindings
  verbs:
  - get
  - list
  - watch
- apiGroups:
  - rbac.authorization.k8s.io
  resources:
  - clusterroles
  verbs:
  - get
  - list
  - watch
- apiGroups:
  - rbac.authorization.k8s.io
  resources:
  - rolebindings
  verbs:
  - get
  - list
  - watch
- apiGroups:
  - rbac.authorization.k8s.io
  resources:
  - roles
  verbs:
  - get
  - list
  - watch
- apiGroups:
  - ""
  resources:
  - secrets
  verbs:
  - create
  - get
  - update
- apiGroups:
  - ""
  resources:
  - serviceaccounts
  verbs:
  - get
- apiGroups:
    - ""
  resources:
    - nodes/proxy
  verbs:
    - get
---
# Source: trivy-operator/templates/rbac/leader-election-rolebinding.yaml
apiVersion: rbac.authorization.k8s.io/v1
kind: RoleBinding
metadata:
  name: trivy-operator-leader-election
  namespace: trivy-system
  labels:
    app.kubernetes.io/name: trivy-operator
    app.kubernetes.io/instance: trivy-operator
    app.kubernetes.io/version: "0.26.1"
    app.kubernetes.io/managed-by: kubectl
roleRef:
  apiGroup: rbac.authorization.k8s.io
  kind: Role
  name: trivy-operator-leader-election
subjects:
  - kind: ServiceAccount
    name: trivy-operator
    namespace: trivy-system
---
# Source: trivy-operator/templates/rbac/leader-election-role.yaml
# permissions to do leader election.
apiVersion: rbac.authorization.k8s.io/v1
kind: Role
metadata:
  name: trivy-operator-leader-election
  namespace: trivy-system
  labels:
    app.kubernetes.io/name: trivy-operator
    app.kubernetes.io/instance: trivy-operator
    app.kubernetes.io/version: "0.26.1"
    app.kubernetes.io/managed-by: kubectl
rules:
  - apiGroups:
      - coordination.k8s.io
    resources:
      - leases
    verbs:
      - create
      - get
      - update
  - apiGroups:
      - ""
    resources:
      - events
    verbs:
      - create
---
# Source: trivy-operator/templates/rbac/rolebinding.yaml
apiVersion: rbac.authorization.k8s.io/v1
kind: RoleBinding
metadata:
  name: trivy-operator
  namespace: trivy-system
  labels:
    app.kubernetes.io/name: trivy-operator
    app.kubernetes.io/instance: trivy-operator
    app.kubernetes.io/version: "0.26.1"
    app.kubernetes.io/managed-by: kubectl
roleRef:
  apiGroup: rbac.authorization.k8s.io
  kind: Role
  name: trivy-operator
subjects:
  - kind: ServiceAccount
    name: trivy-operator
    namespace: trivy-system
---
# Source: trivy-operator/templates/rbac/role.yaml
apiVersion: rbac.authorization.k8s.io/v1
kind: Role
metadata:
  name: trivy-operator
  namespace: trivy-system
  labels:
    app.kubernetes.io/name: trivy-operator
    app.kubernetes.io/instance: trivy-operator
    app.kubernetes.io/version: "0.26.1"
    app.kubernetes.io/managed-by: kubectl
rules:
  - apiGroups:
      - ""
    resources:
      - configmaps
    verbs:
      - create
      - get
      - list
      - watch
  - apiGroups:
      - ""
    resources:
      - secrets
    verbs:
      - create
      - get
      - delete
<<<<<<< HEAD
      - update
=======
---
# Source: trivy-operator/templates/rbac/rolebinding.yaml
apiVersion: rbac.authorization.k8s.io/v1
kind: RoleBinding
metadata:
  name: trivy-operator
  namespace: trivy-system
  labels:
    app.kubernetes.io/name: trivy-operator
    app.kubernetes.io/instance: trivy-operator
    app.kubernetes.io/version: "0.26.1"
    app.kubernetes.io/managed-by: kubectl
roleRef:
  apiGroup: rbac.authorization.k8s.io
  kind: Role
  name: trivy-operator
subjects:
  - kind: ServiceAccount
    name: trivy-operator
    namespace: trivy-system
>>>>>>> d4e7d3c4
---
# Source: trivy-operator/templates/rbac/view-configauditreports-clusterrole.yaml
# permissions for end users to view configauditreports
apiVersion: rbac.authorization.k8s.io/v1
kind: ClusterRole
metadata:
  name: aggregate-config-audit-reports-view
  labels:
    app.kubernetes.io/name: trivy-operator
    app.kubernetes.io/instance: trivy-operator
    app.kubernetes.io/version: "0.26.1"
    app.kubernetes.io/managed-by: kubectl
    rbac.authorization.k8s.io/aggregate-to-view: "true"
    rbac.authorization.k8s.io/aggregate-to-edit: "true"
    rbac.authorization.k8s.io/aggregate-to-admin: "true"
    rbac.authorization.k8s.io/aggregate-to-cluster-reader: "true"
rules:
  - apiGroups:
      - aquasecurity.github.io
    resources:
      - configauditreports
    verbs:
      - get
      - list
      - watch
---
# Source: trivy-operator/templates/rbac/view-exposedsecretreports-clusterrole.yaml
# permissions for end users to view exposedsecretreports
apiVersion: rbac.authorization.k8s.io/v1
kind: ClusterRole
metadata:
  name: aggregate-exposed-secret-reports-view
  labels:
    app.kubernetes.io/name: trivy-operator
    app.kubernetes.io/instance: trivy-operator
    app.kubernetes.io/version: "0.26.1"
    app.kubernetes.io/managed-by: kubectl
    rbac.authorization.k8s.io/aggregate-to-view: "true"
    rbac.authorization.k8s.io/aggregate-to-edit: "true"
    rbac.authorization.k8s.io/aggregate-to-admin: "true"
    rbac.authorization.k8s.io/aggregate-to-cluster-reader: "true"
rules:
  - apiGroups:
      - aquasecurity.github.io
    resources:
      - exposedsecretreports
    verbs:
      - get
      - list
      - watch
---
# Source: trivy-operator/templates/rbac/view-vulnerabilityreports-clusterrole.yaml
# permissions for end users to view vulnerabilityreports
apiVersion: rbac.authorization.k8s.io/v1
kind: ClusterRole
metadata:
  name: aggregate-vulnerability-reports-view
  labels:
    app.kubernetes.io/name: trivy-operator
    app.kubernetes.io/instance: trivy-operator
    app.kubernetes.io/version: "0.26.1"
    app.kubernetes.io/managed-by: kubectl
    rbac.authorization.k8s.io/aggregate-to-view: "true"
    rbac.authorization.k8s.io/aggregate-to-edit: "true"
    rbac.authorization.k8s.io/aggregate-to-admin: "true"
    rbac.authorization.k8s.io/aggregate-to-cluster-reader: "true"
rules:
  - apiGroups:
      - aquasecurity.github.io
    resources:
      - vulnerabilityreports
    verbs:
      - get
      - list
      - watch
---
# Source: trivy-operator/templates/serviceaccount.yaml
apiVersion: v1
kind: ServiceAccount
metadata:
  name: trivy-operator
  namespace: trivy-system
  labels:
    app.kubernetes.io/name: trivy-operator
    app.kubernetes.io/instance: trivy-operator
    app.kubernetes.io/version: "0.26.1"
    app.kubernetes.io/managed-by: kubectl<|MERGE_RESOLUTION|>--- conflicted
+++ resolved
@@ -3684,9 +3684,7 @@
       - create
       - get
       - delete
-<<<<<<< HEAD
       - update
-=======
 ---
 # Source: trivy-operator/templates/rbac/rolebinding.yaml
 apiVersion: rbac.authorization.k8s.io/v1
@@ -3707,7 +3705,6 @@
   - kind: ServiceAccount
     name: trivy-operator
     namespace: trivy-system
->>>>>>> d4e7d3c4
 ---
 # Source: trivy-operator/templates/rbac/view-configauditreports-clusterrole.yaml
 # permissions for end users to view configauditreports
