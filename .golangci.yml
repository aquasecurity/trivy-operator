--- conflicted
+++ resolved
@@ -17,11 +17,8 @@
     - ineffassign
     - misspell
     - perfsprint
-<<<<<<< HEAD
     - revive
-=======
     - staticcheck
->>>>>>> 6cee21c9
     - testifylint
     - unconvert
     - unused
@@ -101,7 +98,6 @@
       errorf: true
       sprintf1: false
       strconcat: false
-<<<<<<< HEAD
     revive:
       # https://github.com/mgechev/revive/blob/HEAD/RULES_DESCRIPTIONS.md
       rules:
@@ -112,7 +108,6 @@
         - name: unused-parameter
           arguments:
             - allow-regex: "^_"
-=======
     staticcheck:
       checks:
         - all
@@ -122,7 +117,6 @@
         - -ST1003 # Poorly chosen identifier
         - -ST1020 # The documentation of an exported function should start with the function’s name
         - -ST1021 # The documentation of an exported type should start with type’s name
->>>>>>> 6cee21c9
     testifylint:
       enable-all: true
   exclusions:
