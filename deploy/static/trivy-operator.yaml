---
apiVersion: apiextensions.k8s.io/v1
kind: CustomResourceDefinition
metadata:
  annotations:
    controller-gen.kubebuilder.io/version: v0.9.2
  creationTimestamp: null
  name: clustercompliancereports.aquasecurity.github.io
spec:
  group: aquasecurity.github.io
  names:
    kind: ClusterComplianceReport
    listKind: ClusterComplianceReportList
    plural: clustercompliancereports
    shortNames:
    - compliance
    singular: clustercompliancereport
  scope: Cluster
  versions:
  - additionalPrinterColumns:
    - description: The age of the report
      jsonPath: .metadata.creationTimestamp
      name: Age
      type: date
    - description: The number of checks that failed
      jsonPath: .status.summary.failCount
      name: Fail
      priority: 1
      type: integer
    - description: The number of checks that passed
      jsonPath: .status.summary.passCount
      name: Pass
      priority: 1
      type: integer
    name: v1alpha1
    schema:
      openAPIV3Schema:
        description: ClusterComplianceReport is a specification for the ClusterComplianceReport
          resource.
        properties:
          apiVersion:
            description: 'APIVersion defines the versioned schema of this representation
              of an object. Servers should convert recognized schemas to the latest
              internal value, and may reject unrecognized values. More info: https://git.k8s.io/community/contributors/devel/sig-architecture/api-conventions.md#resources'
            type: string
          kind:
            description: 'Kind is a string value representing the REST resource this
              object represents. Servers may infer this from the endpoint the client
              submits requests to. Cannot be updated. In CamelCase. More info: https://git.k8s.io/community/contributors/devel/sig-architecture/api-conventions.md#types-kinds'
            type: string
          metadata:
            type: object
          spec:
            description: ReportSpec represent the compliance specification
            properties:
              compliance:
                properties:
                  controls:
                    description: Control represent the cps controls data and mapping
                      checks
                    items:
                      description: Control represent the cps controls data and mapping
                        checks
                      properties:
                        checks:
                          items:
                            description: SpecCheck represent the scanner who perform
                              the control check
                            properties:
                              id:
                                description: id define the check id as produced by
                                  scanner
                                type: string
                            required:
                            - id
                            type: object
                          type: array
                        defaultStatus:
                          description: define the default value for check status in
                            case resource not found
                          enum:
                          - PASS
                          - WARN
                          - FAIL
                          type: string
                        description:
                          type: string
                        id:
                          description: id define the control check id
                          type: string
                        name:
                          type: string
                        severity:
                          description: define the severity of the control
                          enum:
                          - CRITICAL
                          - HIGH
                          - MEDIUM
                          - LOW
                          - UNKNOWN
                          type: string
                      required:
                      - id
                      - name
                      - severity
                      type: object
                    type: array
                  description:
                    type: string
                  id:
                    type: string
                  relatedResources:
                    items:
                      type: string
                    type: array
                  title:
                    type: string
                  version:
                    type: string
                required:
                - controls
                - description
                - id
                - relatedResources
                - title
                - version
                type: object
              cron:
                description: cron define the intervals for report generation
                pattern: ^(((([\*]{1}){1})|((\*\/){0,1}(([0-9]{1}){1}|(([1-5]{1}){1}([0-9]{1}){1}){1})))
                  ((([\*]{1}){1})|((\*\/){0,1}(([0-9]{1}){1}|(([1]{1}){1}([0-9]{1}){1}){1}|([2]{1}){1}([0-3]{1}){1})))
                  ((([\*]{1}){1})|((\*\/){0,1}(([1-9]{1}){1}|(([1-2]{1}){1}([0-9]{1}){1}){1}|([3]{1}){1}([0-1]{1}){1})))
                  ((([\*]{1}){1})|((\*\/){0,1}(([1-9]{1}){1}|(([1-2]{1}){1}([0-9]{1}){1}){1}|([3]{1}){1}([0-1]{1}){1}))|(jan|feb|mar|apr|may|jun|jul|aug|sep|okt|nov|dec))
                  ((([\*]{1}){1})|((\*\/){0,1}(([0-7]{1}){1}))|(sun|mon|tue|wed|thu|fri|sat)))$
                type: string
              reportType:
                enum:
                - summary
                - all
                type: string
            required:
            - compliance
            - cron
            - reportType
            type: object
          status:
            properties:
              detailReport:
                description: ComplianceReport represents a kubernetes scan report
                properties:
                  description:
                    type: string
                  id:
                    type: string
                  relatedVersion:
                    items:
                      type: string
                    type: array
                  results:
                    items:
                      properties:
                        checks:
                          items:
                            description: ComplianceCheck provides the result of conducting
                              a single compliance step.
                            properties:
                              category:
                                type: string
                              checkID:
                                type: string
                              description:
                                type: string
                              messages:
                                items:
                                  type: string
                                type: array
                              remediation:
                                description: Remediation provides description or links
                                  to external resources to remediate failing check.
                                type: string
                              severity:
                                description: Severity level of a vulnerability or
                                  a configuration audit check.
                                type: string
                              success:
                                type: boolean
                              target:
                                type: string
                              title:
                                type: string
                            required:
                            - checkID
                            - severity
                            - success
                            type: object
                          type: array
                        description:
                          type: string
                        id:
                          type: string
                        name:
                          type: string
                        severity:
                          type: string
                        status:
                          type: string
                      required:
                      - checks
                      type: object
                    type: array
                  title:
                    type: string
                  version:
                    type: string
                type: object
                x-kubernetes-preserve-unknown-fields: true
              summary:
                properties:
                  failCount:
                    type: integer
                  passCount:
                    type: integer
                type: object
              summaryReport:
                description: SummaryReport represents a kubernetes scan report with
                  consolidated findings
                properties:
                  controlCheck:
                    items:
                      properties:
                        id:
                          type: string
                        name:
                          type: string
                        severity:
                          type: string
                        totalFail:
                          type: integer
                      type: object
                    type: array
                  id:
                    type: string
                  title:
                    type: string
                type: object
                x-kubernetes-preserve-unknown-fields: true
              updateTimestamp:
                format: date-time
                type: string
            required:
            - updateTimestamp
            type: object
        type: object
    served: true
    storage: true
    subresources:
      status: {}
---
apiVersion: apiextensions.k8s.io/v1
kind: CustomResourceDefinition
metadata:
  annotations:
    controller-gen.kubebuilder.io/version: v0.9.2
  creationTimestamp: null
  name: clusterconfigauditreports.aquasecurity.github.io
spec:
  group: aquasecurity.github.io
  names:
    kind: ClusterConfigAuditReport
    listKind: ClusterConfigAuditReportList
    plural: clusterconfigauditreports
    shortNames:
    - clusterconfigaudit
    singular: clusterconfigauditreport
  scope: Cluster
  versions:
  - additionalPrinterColumns:
    - description: The name of the config audit scanner
      jsonPath: .report.scanner.name
      name: Scanner
      type: string
    - description: The age of the report
      jsonPath: .metadata.creationTimestamp
      name: Age
      type: date
    - description: The number of failed checks with critical severity
      jsonPath: .report.summary.criticalCount
      name: Critical
      priority: 1
      type: integer
    - description: The number of failed checks with high severity
      jsonPath: .report.summary.highCount
      name: High
      priority: 1
      type: integer
    - description: The number of failed checks with medium severity
      jsonPath: .report.summary.mediumCount
      name: Medium
      priority: 1
      type: integer
    - description: The number of failed checks with low severity
      jsonPath: .report.summary.lowCount
      name: Low
      priority: 1
      type: integer
    name: v1alpha1
    schema:
      openAPIV3Schema:
        description: ClusterConfigAuditReport is a specification for the ClusterConfigAuditReport
          resource.
        properties:
          apiVersion:
            description: 'APIVersion defines the versioned schema of this representation
              of an object. Servers should convert recognized schemas to the latest
              internal value, and may reject unrecognized values. More info: https://git.k8s.io/community/contributors/devel/sig-architecture/api-conventions.md#resources'
            type: string
          kind:
            description: 'Kind is a string value representing the REST resource this
              object represents. Servers may infer this from the endpoint the client
              submits requests to. Cannot be updated. In CamelCase. More info: https://git.k8s.io/community/contributors/devel/sig-architecture/api-conventions.md#types-kinds'
            type: string
          metadata:
            type: object
          report:
            properties:
              checks:
                description: Checks provides results of conducting audit steps.
                items:
                  description: Check provides the result of conducting a single audit
                    step.
                  properties:
                    category:
                      type: string
                    checkID:
                      type: string
                    description:
                      type: string
                    messages:
                      items:
                        type: string
                      type: array
                    remediation:
                      description: Remediation provides description or links to external
                        resources to remediate failing check.
                      type: string
                    scope:
                      description: Scope indicates the section of config that was
                        audited.
                      properties:
                        type:
                          description: Type indicates type of this scope, e.g. Container,
                            ConfigMapKey or JSONPath.
                          type: string
                        value:
                          description: Value indicates value of this scope that depends
                            on Type, e.g. container name, ConfigMap key or JSONPath
                            expression
                          type: string
                      required:
                      - type
                      - value
                      type: object
                    severity:
                      description: Severity level of a vulnerability or a configuration
                        audit check.
                      type: string
                    success:
                      type: boolean
                    title:
                      type: string
                  required:
                  - checkID
                  - severity
                  - success
                  type: object
                type: array
              scanner:
                description: Scanner is the spec for a scanner generating a security
                  assessment report.
                properties:
                  name:
                    description: Name the name of the scanner.
                    type: string
                  vendor:
                    description: Vendor the name of the vendor providing the scanner.
                    type: string
                  version:
                    description: Version the version of the scanner.
                    type: string
                required:
                - name
                - vendor
                - version
                type: object
              summary:
                description: ConfigAuditSummary counts failed checks by severity.
                properties:
                  criticalCount:
                    description: CriticalCount is the number of failed checks with
                      critical severity.
                    type: integer
                  highCount:
                    description: HighCount is the number of failed checks with high
                      severity.
                    type: integer
                  lowCount:
                    description: LowCount is the number of failed check with low severity.
                    type: integer
                  mediumCount:
                    description: MediumCount is the number of failed checks with medium
                      severity.
                    type: integer
                required:
                - criticalCount
                - highCount
                - lowCount
                - mediumCount
                type: object
              updateTimestamp:
                format: date-time
                type: string
            required:
            - checks
            type: object
        required:
        - report
        type: object
    served: true
    storage: true
    subresources: {}
---
apiVersion: apiextensions.k8s.io/v1
kind: CustomResourceDefinition
metadata:
  annotations:
    controller-gen.kubebuilder.io/version: v0.9.2
  creationTimestamp: null
  name: clusterinfraassessmentreports.aquasecurity.github.io
spec:
  group: aquasecurity.github.io
  names:
    kind: ClusterInfraAssessmentReport
    listKind: ClusterInfraAssessmentReportList
    plural: clusterinfraassessmentreports
    shortNames:
    - clusterinfraassessment
    singular: clusterinfraassessmentreport
  scope: Cluster
  versions:
  - additionalPrinterColumns:
    - description: The name of the infra assessement scanner
      jsonPath: .report.scanner.name
      name: Scanner
      type: string
    - description: The age of the report
      jsonPath: .metadata.creationTimestamp
      name: Age
      type: date
    - description: The number of failed checks with critical severity
      jsonPath: .report.summary.criticalCount
      name: Critical
      priority: 1
      type: integer
    - description: The number of failed checks with high severity
      jsonPath: .report.summary.highCount
      name: High
      priority: 1
      type: integer
    - description: The number of failed checks with medium severity
      jsonPath: .report.summary.mediumCount
      name: Medium
      priority: 1
      type: integer
    - description: The number of failed checks with low severity
      jsonPath: .report.summary.lowCount
      name: Low
      priority: 1
      type: integer
    name: v1alpha1
    schema:
      openAPIV3Schema:
        description: ClusterInfraAssessmentReport is a specification for the ClusterInfraAssessmentReport
          resource.
        properties:
          apiVersion:
            description: 'APIVersion defines the versioned schema of this representation
              of an object. Servers should convert recognized schemas to the latest
              internal value, and may reject unrecognized values. More info: https://git.k8s.io/community/contributors/devel/sig-architecture/api-conventions.md#resources'
            type: string
          kind:
            description: 'Kind is a string value representing the REST resource this
              object represents. Servers may infer this from the endpoint the client
              submits requests to. Cannot be updated. In CamelCase. More info: https://git.k8s.io/community/contributors/devel/sig-architecture/api-conventions.md#types-kinds'
            type: string
          metadata:
            type: object
          report:
            properties:
              checks:
                description: Checks provides results of conducting audit steps.
                items:
                  description: Check provides the result of conducting a single audit
                    step.
                  properties:
                    category:
                      type: string
                    checkID:
                      type: string
                    description:
                      type: string
                    messages:
                      items:
                        type: string
                      type: array
                    remediation:
                      description: Remediation provides description or links to external
                        resources to remediate failing check.
                      type: string
                    scope:
                      description: Scope indicates the section of config that was
                        audited.
                      properties:
                        type:
                          description: Type indicates type of this scope, e.g. Container,
                            ConfigMapKey or JSONPath.
                          type: string
                        value:
                          description: Value indicates value of this scope that depends
                            on Type, e.g. container name, ConfigMap key or JSONPath
                            expression
                          type: string
                      required:
                      - type
                      - value
                      type: object
                    severity:
                      description: Severity level of a vulnerability or a configuration
                        audit check.
                      type: string
                    success:
                      type: boolean
                    title:
                      type: string
                  required:
                  - checkID
                  - severity
                  - success
                  type: object
                type: array
              scanner:
                description: Scanner is the spec for a scanner generating a security
                  assessment report.
                properties:
                  name:
                    description: Name the name of the scanner.
                    type: string
                  vendor:
                    description: Vendor the name of the vendor providing the scanner.
                    type: string
                  version:
                    description: Version the version of the scanner.
                    type: string
                required:
                - name
                - vendor
                - version
                type: object
              summary:
                description: InfraAssessmentSummary counts failed checks by severity.
                properties:
                  criticalCount:
                    description: CriticalCount is the number of failed checks with
                      critical severity.
                    type: integer
                  highCount:
                    description: HighCount is the number of failed checks with high
                      severity.
                    type: integer
                  lowCount:
                    description: LowCount is the number of failed check with low severity.
                    type: integer
                  mediumCount:
                    description: MediumCount is the number of failed checks with medium
                      severity.
                    type: integer
                required:
                - criticalCount
                - highCount
                - lowCount
                - mediumCount
                type: object
            required:
            - checks
            - scanner
            - summary
            type: object
        required:
        - report
        type: object
    served: true
    storage: true
    subresources: {}
---
apiVersion: apiextensions.k8s.io/v1
kind: CustomResourceDefinition
metadata:
  annotations:
    controller-gen.kubebuilder.io/version: v0.9.2
  creationTimestamp: null
  name: clusterrbacassessmentreports.aquasecurity.github.io
spec:
  group: aquasecurity.github.io
  names:
    kind: ClusterRbacAssessmentReport
    listKind: ClusterRbacAssessmentReportList
    plural: clusterrbacassessmentreports
    shortNames:
    - clusterrbacassessmentreport
    singular: clusterrbacassessmentreport
  scope: Cluster
  versions:
  - additionalPrinterColumns:
    - description: The name of the rbac assessment scanner
      jsonPath: .report.scanner.name
      name: Scanner
      type: string
    - description: The age of the report
      jsonPath: .metadata.creationTimestamp
      name: Age
      type: date
    - description: The number of failed checks with critical severity
      jsonPath: .report.summary.criticalCount
      name: Critical
      priority: 1
      type: integer
    - description: The number of failed checks with high severity
      jsonPath: .report.summary.highCount
      name: High
      priority: 1
      type: integer
    - description: The number of failed checks with medium severity
      jsonPath: .report.summary.mediumCount
      name: Medium
      priority: 1
      type: integer
    - description: The number of failed checks with low severity
      jsonPath: .report.summary.lowCount
      name: Low
      priority: 1
      type: integer
    name: v1alpha1
    schema:
      openAPIV3Schema:
        description: ClusterRbacAssessmentReport is a specification for the ClusterRbacAssessmentReport
          resource.
        properties:
          apiVersion:
            description: 'APIVersion defines the versioned schema of this representation
              of an object. Servers should convert recognized schemas to the latest
              internal value, and may reject unrecognized values. More info: https://git.k8s.io/community/contributors/devel/sig-architecture/api-conventions.md#resources'
            type: string
          kind:
            description: 'Kind is a string value representing the REST resource this
              object represents. Servers may infer this from the endpoint the client
              submits requests to. Cannot be updated. In CamelCase. More info: https://git.k8s.io/community/contributors/devel/sig-architecture/api-conventions.md#types-kinds'
            type: string
          metadata:
            type: object
          report:
            properties:
              checks:
                description: Checks provides results of conducting audit steps.
                items:
                  description: Check provides the result of conducting a single audit
                    step.
                  properties:
                    category:
                      type: string
                    checkID:
                      type: string
                    description:
                      type: string
                    messages:
                      items:
                        type: string
                      type: array
                    remediation:
                      description: Remediation provides description or links to external
                        resources to remediate failing check.
                      type: string
                    scope:
                      description: Scope indicates the section of config that was
                        audited.
                      properties:
                        type:
                          description: Type indicates type of this scope, e.g. Container,
                            ConfigMapKey or JSONPath.
                          type: string
                        value:
                          description: Value indicates value of this scope that depends
                            on Type, e.g. container name, ConfigMap key or JSONPath
                            expression
                          type: string
                      required:
                      - type
                      - value
                      type: object
                    severity:
                      description: Severity level of a vulnerability or a configuration
                        audit check.
                      type: string
                    success:
                      type: boolean
                    title:
                      type: string
                  required:
                  - checkID
                  - severity
                  - success
                  type: object
                type: array
              scanner:
                description: Scanner is the spec for a scanner generating a security
                  assessment report.
                properties:
                  name:
                    description: Name the name of the scanner.
                    type: string
                  vendor:
                    description: Vendor the name of the vendor providing the scanner.
                    type: string
                  version:
                    description: Version the version of the scanner.
                    type: string
                required:
                - name
                - vendor
                - version
                type: object
              summary:
                description: RbacAssessmentSummary counts failed checks by severity.
                properties:
                  criticalCount:
                    description: CriticalCount is the number of failed checks with
                      critical severity.
                    type: integer
                  highCount:
                    description: HighCount is the number of failed checks with high
                      severity.
                    type: integer
                  lowCount:
                    description: LowCount is the number of failed check with low severity.
                    type: integer
                  mediumCount:
                    description: MediumCount is the number of failed checks with medium
                      severity.
                    type: integer
                required:
                - criticalCount
                - highCount
                - lowCount
                - mediumCount
                type: object
            required:
            - checks
            - scanner
            - summary
            type: object
        required:
        - report
        type: object
    served: true
    storage: true
    subresources: {}
---
apiVersion: apiextensions.k8s.io/v1
kind: CustomResourceDefinition
metadata:
  annotations:
    controller-gen.kubebuilder.io/version: v0.9.2
  creationTimestamp: null
  name: configauditreports.aquasecurity.github.io
spec:
  group: aquasecurity.github.io
  names:
    kind: ConfigAuditReport
    listKind: ConfigAuditReportList
    plural: configauditreports
    shortNames:
    - configaudit
    - configaudits
    singular: configauditreport
  scope: Namespaced
  versions:
  - additionalPrinterColumns:
    - description: The name of the config audit scanner
      jsonPath: .report.scanner.name
      name: Scanner
      type: string
    - description: The age of the report
      jsonPath: .metadata.creationTimestamp
      name: Age
      type: date
    - description: The number of failed checks with critical severity
      jsonPath: .report.summary.criticalCount
      name: Critical
      priority: 1
      type: integer
    - description: The number of failed checks with high severity
      jsonPath: .report.summary.highCount
      name: High
      priority: 1
      type: integer
    - description: The number of failed checks with medium severity
      jsonPath: .report.summary.mediumCount
      name: Medium
      priority: 1
      type: integer
    - description: The number of failed checks with low severity
      jsonPath: .report.summary.lowCount
      name: Low
      priority: 1
      type: integer
    name: v1alpha1
    schema:
      openAPIV3Schema:
        description: ConfigAuditReport is a specification for the ConfigAuditReport
          resource.
        properties:
          apiVersion:
            description: 'APIVersion defines the versioned schema of this representation
              of an object. Servers should convert recognized schemas to the latest
              internal value, and may reject unrecognized values. More info: https://git.k8s.io/community/contributors/devel/sig-architecture/api-conventions.md#resources'
            type: string
          kind:
            description: 'Kind is a string value representing the REST resource this
              object represents. Servers may infer this from the endpoint the client
              submits requests to. Cannot be updated. In CamelCase. More info: https://git.k8s.io/community/contributors/devel/sig-architecture/api-conventions.md#types-kinds'
            type: string
          metadata:
            type: object
          report:
            properties:
              checks:
                description: Checks provides results of conducting audit steps.
                items:
                  description: Check provides the result of conducting a single audit
                    step.
                  properties:
                    category:
                      type: string
                    checkID:
                      type: string
                    description:
                      type: string
                    messages:
                      items:
                        type: string
                      type: array
                    remediation:
                      description: Remediation provides description or links to external
                        resources to remediate failing check.
                      type: string
                    scope:
                      description: Scope indicates the section of config that was
                        audited.
                      properties:
                        type:
                          description: Type indicates type of this scope, e.g. Container,
                            ConfigMapKey or JSONPath.
                          type: string
                        value:
                          description: Value indicates value of this scope that depends
                            on Type, e.g. container name, ConfigMap key or JSONPath
                            expression
                          type: string
                      required:
                      - type
                      - value
                      type: object
                    severity:
                      description: Severity level of a vulnerability or a configuration
                        audit check.
                      type: string
                    success:
                      type: boolean
                    title:
                      type: string
                  required:
                  - checkID
                  - severity
                  - success
                  type: object
                type: array
              scanner:
                description: Scanner is the spec for a scanner generating a security
                  assessment report.
                properties:
                  name:
                    description: Name the name of the scanner.
                    type: string
                  vendor:
                    description: Vendor the name of the vendor providing the scanner.
                    type: string
                  version:
                    description: Version the version of the scanner.
                    type: string
                required:
                - name
                - vendor
                - version
                type: object
              summary:
                description: ConfigAuditSummary counts failed checks by severity.
                properties:
                  criticalCount:
                    description: CriticalCount is the number of failed checks with
                      critical severity.
                    type: integer
                  highCount:
                    description: HighCount is the number of failed checks with high
                      severity.
                    type: integer
                  lowCount:
                    description: LowCount is the number of failed check with low severity.
                    type: integer
                  mediumCount:
                    description: MediumCount is the number of failed checks with medium
                      severity.
                    type: integer
                required:
                - criticalCount
                - highCount
                - lowCount
                - mediumCount
                type: object
              updateTimestamp:
                format: date-time
                type: string
            required:
            - checks
            type: object
        required:
        - report
        type: object
    served: true
    storage: true
    subresources: {}
---
apiVersion: apiextensions.k8s.io/v1
kind: CustomResourceDefinition
metadata:
  annotations:
    controller-gen.kubebuilder.io/version: v0.9.2
  creationTimestamp: null
  name: exposedsecretreports.aquasecurity.github.io
spec:
  group: aquasecurity.github.io
  names:
    kind: ExposedSecretReport
    listKind: ExposedSecretReportList
    plural: exposedsecretreports
    shortNames:
    - exposedsecret
    - exposedsecrets
    singular: exposedsecretreport
  scope: Namespaced
  versions:
  - additionalPrinterColumns:
    - description: The name of image repository
      jsonPath: .report.artifact.repository
      name: Repository
      type: string
    - description: The name of image tag
      jsonPath: .report.artifact.tag
      name: Tag
      type: string
    - description: The name of the exposed secret scanner
      jsonPath: .report.scanner.name
      name: Scanner
      type: string
    - description: The age of the report
      jsonPath: .metadata.creationTimestamp
      name: Age
      type: date
    - description: The number of critical exposed secrets
      jsonPath: .report.summary.criticalCount
      name: Critical
      priority: 1
      type: integer
    - description: The number of high exposed secrets
      jsonPath: .report.summary.highCount
      name: High
      priority: 1
      type: integer
    - description: The number of medium exposed secrets
      jsonPath: .report.summary.mediumCount
      name: Medium
      priority: 1
      type: integer
    - description: The number of low exposed secrets
      jsonPath: .report.summary.lowCount
      name: Low
      priority: 1
      type: integer
    name: v1alpha1
    schema:
      openAPIV3Schema:
        description: ExposedSecretReport summarizes exposed secrets in plaintext files
          built into container images.
        properties:
          apiVersion:
            description: 'APIVersion defines the versioned schema of this representation
              of an object. Servers should convert recognized schemas to the latest
              internal value, and may reject unrecognized values. More info: https://git.k8s.io/community/contributors/devel/sig-architecture/api-conventions.md#resources'
            type: string
          kind:
            description: 'Kind is a string value representing the REST resource this
              object represents. Servers may infer this from the endpoint the client
              submits requests to. Cannot be updated. In CamelCase. More info: https://git.k8s.io/community/contributors/devel/sig-architecture/api-conventions.md#types-kinds'
            type: string
          metadata:
            type: object
          report:
            description: Report is the actual exposed secret report data.
            properties:
              artifact:
                description: Artifact represents a standalone, executable package
                  of software that includes everything needed to run an application.
                properties:
                  digest:
                    description: Digest is a unique and immutable identifier of an
                      Artifact.
                    type: string
                  mimeType:
                    description: MimeType represents a type and format of an Artifact.
                    type: string
                  repository:
                    description: Repository is the name of the repository in the Artifact
                      registry.
                    type: string
                  tag:
                    description: Tag is a mutable, human-readable string used to identify
                      an Artifact.
                    type: string
                type: object
              registry:
                description: Registry is the registry the Artifact was pulled from.
                properties:
                  server:
                    description: Server the FQDN of registry server.
                    type: string
                type: object
              scanner:
                description: Scanner is the scanner that generated this report.
                properties:
                  name:
                    description: Name the name of the scanner.
                    type: string
                  vendor:
                    description: Vendor the name of the vendor providing the scanner.
                    type: string
                  version:
                    description: Version the version of the scanner.
                    type: string
                required:
                - name
                - vendor
                - version
                type: object
              secrets:
                description: Exposed secrets is a list of passwords, api keys, tokens
                  and others items found in the Artifact.
                items:
                  description: ExposedSecret is the spec for a exposed secret record.
                  properties:
                    category:
                      type: string
                    match:
                      description: Match where the exposed rule matched.
                      type: string
                    ruleID:
                      description: RuleID is rule the identifier.
                      type: string
                    severity:
                      description: Severity level of a vulnerability or a configuration
                        audit check.
                      enum:
                      - CRITICAL
                      - HIGH
                      - MEDIUM
                      - LOW
                      type: string
                    target:
                      description: Target is where the exposed secret was found.
                      type: string
                    title:
                      type: string
                  required:
                  - category
                  - match
                  - ruleID
                  - severity
                  - target
                  - title
                  type: object
                type: array
              summary:
                description: Summary is the exposed secrets counts grouped by Severity.
                properties:
                  criticalCount:
                    description: CriticalCount is the number of exposed secrets with
                      Critical Severity.
                    minimum: 0
                    type: integer
                  highCount:
                    description: HighCount is the number of exposed secrets with High
                      Severity.
                    minimum: 0
                    type: integer
                  lowCount:
                    description: LowCount is the number of exposed secrets with Low
                      Severity.
                    minimum: 0
                    type: integer
                  mediumCount:
                    description: MediumCount is the number of exposed secrets with
                      Medium Severity.
                    minimum: 0
                    type: integer
                required:
                - criticalCount
                - highCount
                - lowCount
                - mediumCount
                type: object
              updateTimestamp:
                description: UpdateTimestamp is a timestamp representing the server
                  time in UTC when this report was updated.
                format: date-time
                type: string
            required:
            - artifact
            - scanner
            - secrets
            - summary
            - updateTimestamp
            type: object
        required:
        - report
        type: object
    served: true
    storage: true
    subresources: {}
---
apiVersion: apiextensions.k8s.io/v1
kind: CustomResourceDefinition
metadata:
  annotations:
    controller-gen.kubebuilder.io/version: v0.9.2
  creationTimestamp: null
  name: infraassessmentreports.aquasecurity.github.io
spec:
  group: aquasecurity.github.io
  names:
    kind: InfraAssessmentReport
    listKind: InfraAssessmentReportList
    plural: infraassessmentreports
    shortNames:
    - infraassessment
    - infraassessments
    singular: infraassessmentreport
  scope: Namespaced
  versions:
  - additionalPrinterColumns:
    - description: The name of the infra assessment scanner
      jsonPath: .report.scanner.name
      name: Scanner
      type: string
    - description: The age of the report
      jsonPath: .metadata.creationTimestamp
      name: Age
      type: date
    - description: The number of failed checks with critical severity
      jsonPath: .report.summary.criticalCount
      name: Critical
      priority: 1
      type: integer
    - description: The number of failed checks with high severity
      jsonPath: .report.summary.highCount
      name: High
      priority: 1
      type: integer
    - description: The number of failed checks with medium severity
      jsonPath: .report.summary.mediumCount
      name: Medium
      priority: 1
      type: integer
    - description: The number of failed checks with low severity
      jsonPath: .report.summary.lowCount
      name: Low
      priority: 1
      type: integer
    name: v1alpha1
    schema:
      openAPIV3Schema:
        description: InfraAssessmentReport is a specification for the InfraAssessmentReport
          resource.
        properties:
          apiVersion:
            description: 'APIVersion defines the versioned schema of this representation
              of an object. Servers should convert recognized schemas to the latest
              internal value, and may reject unrecognized values. More info: https://git.k8s.io/community/contributors/devel/sig-architecture/api-conventions.md#resources'
            type: string
          kind:
            description: 'Kind is a string value representing the REST resource this
              object represents. Servers may infer this from the endpoint the client
              submits requests to. Cannot be updated. In CamelCase. More info: https://git.k8s.io/community/contributors/devel/sig-architecture/api-conventions.md#types-kinds'
            type: string
          metadata:
            type: object
          report:
            properties:
              checks:
                description: Checks provides results of conducting audit steps.
                items:
                  description: Check provides the result of conducting a single audit
                    step.
                  properties:
                    category:
                      type: string
                    checkID:
                      type: string
                    description:
                      type: string
                    messages:
                      items:
                        type: string
                      type: array
                    remediation:
                      description: Remediation provides description or links to external
                        resources to remediate failing check.
                      type: string
                    scope:
                      description: Scope indicates the section of config that was
                        audited.
                      properties:
                        type:
                          description: Type indicates type of this scope, e.g. Container,
                            ConfigMapKey or JSONPath.
                          type: string
                        value:
                          description: Value indicates value of this scope that depends
                            on Type, e.g. container name, ConfigMap key or JSONPath
                            expression
                          type: string
                      required:
                      - type
                      - value
                      type: object
                    severity:
                      description: Severity level of a vulnerability or a configuration
                        audit check.
                      type: string
                    success:
                      type: boolean
                    title:
                      type: string
                  required:
                  - checkID
                  - severity
                  - success
                  type: object
                type: array
              scanner:
                description: Scanner is the spec for a scanner generating a security
                  assessment report.
                properties:
                  name:
                    description: Name the name of the scanner.
                    type: string
                  vendor:
                    description: Vendor the name of the vendor providing the scanner.
                    type: string
                  version:
                    description: Version the version of the scanner.
                    type: string
                required:
                - name
                - vendor
                - version
                type: object
              summary:
                description: InfraAssessmentSummary counts failed checks by severity.
                properties:
                  criticalCount:
                    description: CriticalCount is the number of failed checks with
                      critical severity.
                    type: integer
                  highCount:
                    description: HighCount is the number of failed checks with high
                      severity.
                    type: integer
                  lowCount:
                    description: LowCount is the number of failed check with low severity.
                    type: integer
                  mediumCount:
                    description: MediumCount is the number of failed checks with medium
                      severity.
                    type: integer
                required:
                - criticalCount
                - highCount
                - lowCount
                - mediumCount
                type: object
            required:
            - checks
            - scanner
            - summary
            type: object
        required:
        - report
        type: object
    served: true
    storage: true
    subresources: {}
---
apiVersion: apiextensions.k8s.io/v1
kind: CustomResourceDefinition
metadata:
  annotations:
    controller-gen.kubebuilder.io/version: v0.9.2
  creationTimestamp: null
  name: rbacassessmentreports.aquasecurity.github.io
spec:
  group: aquasecurity.github.io
  names:
    kind: RbacAssessmentReport
    listKind: RbacAssessmentReportList
    plural: rbacassessmentreports
    shortNames:
    - rbacassessment
    - rbacassessments
    singular: rbacassessmentreport
  scope: Namespaced
  versions:
  - additionalPrinterColumns:
    - description: The name of the rbac assessment scanner
      jsonPath: .report.scanner.name
      name: Scanner
      type: string
    - description: The age of the report
      jsonPath: .metadata.creationTimestamp
      name: Age
      type: date
    - description: The number of failed checks with critical severity
      jsonPath: .report.summary.criticalCount
      name: Critical
      priority: 1
      type: integer
    - description: The number of failed checks with high severity
      jsonPath: .report.summary.highCount
      name: High
      priority: 1
      type: integer
    - description: The number of failed checks with medium severity
      jsonPath: .report.summary.mediumCount
      name: Medium
      priority: 1
      type: integer
    - description: The number of failed checks with low severity
      jsonPath: .report.summary.lowCount
      name: Low
      priority: 1
      type: integer
    name: v1alpha1
    schema:
      openAPIV3Schema:
        description: RbacAssessmentReport is a specification for the RbacAssessmentReport
          resource.
        properties:
          apiVersion:
            description: 'APIVersion defines the versioned schema of this representation
              of an object. Servers should convert recognized schemas to the latest
              internal value, and may reject unrecognized values. More info: https://git.k8s.io/community/contributors/devel/sig-architecture/api-conventions.md#resources'
            type: string
          kind:
            description: 'Kind is a string value representing the REST resource this
              object represents. Servers may infer this from the endpoint the client
              submits requests to. Cannot be updated. In CamelCase. More info: https://git.k8s.io/community/contributors/devel/sig-architecture/api-conventions.md#types-kinds'
            type: string
          metadata:
            type: object
          report:
            properties:
              checks:
                description: Checks provides results of conducting audit steps.
                items:
                  description: Check provides the result of conducting a single audit
                    step.
                  properties:
                    category:
                      type: string
                    checkID:
                      type: string
                    description:
                      type: string
                    messages:
                      items:
                        type: string
                      type: array
                    remediation:
                      description: Remediation provides description or links to external
                        resources to remediate failing check.
                      type: string
                    scope:
                      description: Scope indicates the section of config that was
                        audited.
                      properties:
                        type:
                          description: Type indicates type of this scope, e.g. Container,
                            ConfigMapKey or JSONPath.
                          type: string
                        value:
                          description: Value indicates value of this scope that depends
                            on Type, e.g. container name, ConfigMap key or JSONPath
                            expression
                          type: string
                      required:
                      - type
                      - value
                      type: object
                    severity:
                      description: Severity level of a vulnerability or a configuration
                        audit check.
                      type: string
                    success:
                      type: boolean
                    title:
                      type: string
                  required:
                  - checkID
                  - severity
                  - success
                  type: object
                type: array
              scanner:
                description: Scanner is the spec for a scanner generating a security
                  assessment report.
                properties:
                  name:
                    description: Name the name of the scanner.
                    type: string
                  vendor:
                    description: Vendor the name of the vendor providing the scanner.
                    type: string
                  version:
                    description: Version the version of the scanner.
                    type: string
                required:
                - name
                - vendor
                - version
                type: object
              summary:
                description: RbacAssessmentSummary counts failed checks by severity.
                properties:
                  criticalCount:
                    description: CriticalCount is the number of failed checks with
                      critical severity.
                    type: integer
                  highCount:
                    description: HighCount is the number of failed checks with high
                      severity.
                    type: integer
                  lowCount:
                    description: LowCount is the number of failed check with low severity.
                    type: integer
                  mediumCount:
                    description: MediumCount is the number of failed checks with medium
                      severity.
                    type: integer
                required:
                - criticalCount
                - highCount
                - lowCount
                - mediumCount
                type: object
            required:
            - checks
            - scanner
            - summary
            type: object
        required:
        - report
        type: object
    served: true
    storage: true
    subresources: {}
---
apiVersion: apiextensions.k8s.io/v1
kind: CustomResourceDefinition
metadata:
  annotations:
    controller-gen.kubebuilder.io/version: v0.9.2
  creationTimestamp: null
  name: sbomreports.aquasecurity.github.io
spec:
  group: aquasecurity.github.io
  names:
    kind: SbomReport
    listKind: SbomReportList
    plural: sbomreports
    shortNames:
    - sbom
    - sboms
    singular: sbomreport
  scope: Namespaced
  versions:
  - additionalPrinterColumns:
    - description: The name of image repository
      jsonPath: .report.artifact.repository
      name: Repository
      type: string
    - description: The name of image tag
      jsonPath: .report.artifact.tag
      name: Tag
      type: string
    - description: The name of the sbom generation scanner
      jsonPath: .report.scanner.name
      name: Scanner
      type: string
    - description: The age of the report
      jsonPath: .metadata.creationTimestamp
      name: Age
      type: date
    - description: The number of dependencies in bom
      jsonPath: .report.summary.componentsCount
      name: Components
      priority: 1
      type: integer
    - description: The the number of components in bom
      jsonPath: .report.summary.dependenciesCount
      name: Dependencies
      priority: 1
      type: integer
    name: v1alpha1
    schema:
      openAPIV3Schema:
        description: SbomReport summarizes components and dependencies found in container
          image
        properties:
          apiVersion:
            description: 'APIVersion defines the versioned schema of this representation
              of an object. Servers should convert recognized schemas to the latest
              internal value, and may reject unrecognized values. More info: https://git.k8s.io/community/contributors/devel/sig-architecture/api-conventions.md#resources'
            type: string
          kind:
            description: 'Kind is a string value representing the REST resource this
              object represents. Servers may infer this from the endpoint the client
              submits requests to. Cannot be updated. In CamelCase. More info: https://git.k8s.io/community/contributors/devel/sig-architecture/api-conventions.md#types-kinds'
            type: string
          metadata:
            type: object
          report:
            description: Report is the actual sbom report data.
            properties:
              artifact:
                description: Artifact represents a standalone, executable package
                  of software that includes everything needed to run an application.
                properties:
                  digest:
                    description: Digest is a unique and immutable identifier of an
                      Artifact.
                    type: string
                  mimeType:
                    description: MimeType represents a type and format of an Artifact.
                    type: string
                  repository:
                    description: Repository is the name of the repository in the Artifact
                      registry.
                    type: string
                  tag:
                    description: Tag is a mutable, human-readable string used to identify
                      an Artifact.
                    type: string
                type: object
              components:
                description: Bom isartifact bill of materials.
                properties:
                  bomFormat:
                    type: string
                  components:
                    items:
                      properties:
                        bom-ref:
                          type: string
                        group:
                          type: string
                        hashes:
                          items:
                            properties:
                              alg:
                                type: string
                              content:
                                type: string
                            type: object
                          type: array
                        licenses:
                          items:
                            properties:
                              expression:
                                type: string
                              license:
                                properties:
                                  id:
                                    type: string
                                  name:
                                    type: string
                                  url:
                                    type: string
                                type: object
                            type: object
                          type: array
                        name:
                          type: string
                        properties:
                          items:
                            properties:
                              name:
                                type: string
                              value:
                                type: string
                            type: object
                          type: array
                        purl:
                          type: string
                        supplier:
                          properties:
                            contact:
                              items:
                                properties:
                                  email:
                                    type: string
                                  name:
                                    type: string
                                  phone:
                                    type: string
                                type: object
                              type: array
                            name:
                              type: string
                            url:
                              items:
                                type: string
                              type: array
                          type: object
                        type:
                          type: string
                        version:
                          type: string
                      type: object
                    type: array
                  dependencies:
                    items:
                      properties:
                        dependsOn:
                          items:
                            type: string
                          type: array
                        ref:
                          type: string
                      type: object
                    type: array
                  metadata:
                    properties:
                      component:
                        properties:
                          bom-ref:
                            type: string
                          group:
                            type: string
                          hashes:
                            items:
                              properties:
                                alg:
                                  type: string
                                content:
                                  type: string
                              type: object
                            type: array
                          licenses:
                            items:
                              properties:
                                expression:
                                  type: string
                                license:
                                  properties:
                                    id:
                                      type: string
                                    name:
                                      type: string
                                    url:
                                      type: string
                                  type: object
                              type: object
                            type: array
                          name:
                            type: string
                          properties:
                            items:
                              properties:
                                name:
                                  type: string
                                value:
                                  type: string
                              type: object
                            type: array
                          purl:
                            type: string
                          supplier:
                            properties:
                              contact:
                                items:
                                  properties:
                                    email:
                                      type: string
                                    name:
                                      type: string
                                    phone:
                                      type: string
                                  type: object
                                type: array
                              name:
                                type: string
                              url:
                                items:
                                  type: string
                                type: array
                            type: object
                          type:
                            type: string
                          version:
                            type: string
                        type: object
                      timestamp:
                        type: string
                      tools:
                        items:
                          properties:
                            name:
                              type: string
                            vendor:
                              type: string
                            version:
                              type: string
                          type: object
                        type: array
                    type: object
                  serialNumber:
                    type: string
                  specVersion:
                    type: string
                  version:
                    type: integer
                required:
                - bomFormat
                - specVersion
                type: object
              registry:
                description: Registry is the registry the Artifact was pulled from.
                properties:
                  server:
                    description: Server the FQDN of registry server.
                    type: string
                type: object
              scanner:
                description: Scanner is the scanner that generated this report.
                properties:
                  name:
                    description: Name the name of the scanner.
                    type: string
                  vendor:
                    description: Vendor the name of the vendor providing the scanner.
                    type: string
                  version:
                    description: Version the version of the scanner.
                    type: string
                required:
                - name
                - vendor
                - version
                type: object
              summary:
                description: Summary is a summary of sbom report.
                properties:
                  componentsCount:
                    description: ComponentsCount is the number of components in bom.
                    minimum: 0
                    type: integer
                  dependenciesCount:
                    description: DependenciesCount is the number of dependencies in
                      bom.
                    minimum: 0
                    type: integer
                required:
                - componentsCount
                - dependenciesCount
                type: object
              updateTimestamp:
                description: UpdateTimestamp is a timestamp representing the server
                  time in UTC when this report was updated.
                format: date-time
                type: string
            required:
            - artifact
            - components
            - scanner
            - summary
            - updateTimestamp
            type: object
        required:
        - report
        type: object
    served: true
    storage: true
    subresources: {}
---
apiVersion: apiextensions.k8s.io/v1
kind: CustomResourceDefinition
metadata:
  annotations:
    controller-gen.kubebuilder.io/version: v0.9.2
  creationTimestamp: null
  name: vulnerabilityreports.aquasecurity.github.io
spec:
  group: aquasecurity.github.io
  names:
    kind: VulnerabilityReport
    listKind: VulnerabilityReportList
    plural: vulnerabilityreports
    shortNames:
    - vuln
    - vulns
    singular: vulnerabilityreport
  scope: Namespaced
  versions:
  - additionalPrinterColumns:
    - description: The name of image repository
      jsonPath: .report.artifact.repository
      name: Repository
      type: string
    - description: The name of image tag
      jsonPath: .report.artifact.tag
      name: Tag
      type: string
    - description: The name of the vulnerability scanner
      jsonPath: .report.scanner.name
      name: Scanner
      type: string
    - description: The age of the report
      jsonPath: .metadata.creationTimestamp
      name: Age
      type: date
    - description: The number of critical vulnerabilities
      jsonPath: .report.summary.criticalCount
      name: Critical
      priority: 1
      type: integer
    - description: The number of high vulnerabilities
      jsonPath: .report.summary.highCount
      name: High
      priority: 1
      type: integer
    - description: The number of medium vulnerabilities
      jsonPath: .report.summary.mediumCount
      name: Medium
      priority: 1
      type: integer
    - description: The number of low vulnerabilities
      jsonPath: .report.summary.lowCount
      name: Low
      priority: 1
      type: integer
    - description: The number of unknown vulnerabilities
      jsonPath: .report.summary.unknownCount
      name: Unknown
      priority: 1
      type: integer
    name: v1alpha1
    schema:
      openAPIV3Schema:
        description: VulnerabilityReport summarizes vulnerabilities in application
          dependencies and operating system packages built into container images.
        properties:
          apiVersion:
            description: 'APIVersion defines the versioned schema of this representation
              of an object. Servers should convert recognized schemas to the latest
              internal value, and may reject unrecognized values. More info: https://git.k8s.io/community/contributors/devel/sig-architecture/api-conventions.md#resources'
            type: string
          kind:
            description: 'Kind is a string value representing the REST resource this
              object represents. Servers may infer this from the endpoint the client
              submits requests to. Cannot be updated. In CamelCase. More info: https://git.k8s.io/community/contributors/devel/sig-architecture/api-conventions.md#types-kinds'
            type: string
          metadata:
            type: object
          report:
            description: Report is the actual vulnerability report data.
            properties:
              artifact:
                description: Artifact represents a standalone, executable package
                  of software that includes everything needed to run an application.
                properties:
                  digest:
                    description: Digest is a unique and immutable identifier of an
                      Artifact.
                    type: string
                  mimeType:
                    description: MimeType represents a type and format of an Artifact.
                    type: string
                  repository:
                    description: Repository is the name of the repository in the Artifact
                      registry.
                    type: string
                  tag:
                    description: Tag is a mutable, human-readable string used to identify
                      an Artifact.
                    type: string
                type: object
              registry:
                description: Registry is the registry the Artifact was pulled from.
                properties:
                  server:
                    description: Server the FQDN of registry server.
                    type: string
                type: object
              scanner:
                description: Scanner is the scanner that generated this report.
                properties:
                  name:
                    description: Name the name of the scanner.
                    type: string
                  vendor:
                    description: Vendor the name of the vendor providing the scanner.
                    type: string
                  version:
                    description: Version the version of the scanner.
                    type: string
                required:
                - name
                - vendor
                - version
                type: object
              summary:
                description: Summary is a summary of Vulnerability counts grouped
                  by Severity.
                properties:
                  criticalCount:
                    description: CriticalCount is the number of vulnerabilities with
                      Critical Severity.
                    minimum: 0
                    type: integer
                  highCount:
                    description: HighCount is the number of vulnerabilities with High
                      Severity.
                    minimum: 0
                    type: integer
                  lowCount:
                    description: LowCount is the number of vulnerabilities with Low
                      Severity.
                    minimum: 0
                    type: integer
                  mediumCount:
                    description: MediumCount is the number of vulnerabilities with
                      Medium Severity.
                    minimum: 0
                    type: integer
                  noneCount:
                    description: NoneCount is the number of packages without any vulnerability.
                    minimum: 0
                    type: integer
                  unknownCount:
                    description: UnknownCount is the number of vulnerabilities with
                      unknown severity.
                    minimum: 0
                    type: integer
                required:
                - criticalCount
                - highCount
                - lowCount
                - mediumCount
                - unknownCount
                type: object
              updateTimestamp:
                description: UpdateTimestamp is a timestamp representing the server
                  time in UTC when this report was updated.
                format: date-time
                type: string
              vulnerabilities:
                description: Vulnerabilities is a list of operating system (OS) or
                  application software Vulnerability items found in the Artifact.
                items:
                  description: Vulnerability is the spec for a vulnerability record.
                  properties:
                    class:
                      type: string
                    cvss:
                      additionalProperties:
                        properties:
                          V2Score:
                            type: number
                          V2Vector:
                            type: string
                          V3Score:
                            type: number
                          V3Vector:
                            type: string
                        type: object
                      type: object
                    cvsssource:
                      type: string
                    description:
                      type: string
                    fixedVersion:
                      description: FixedVersion indicates the version of the Resource
                        in which this vulnerability has been fixed.
                      type: string
                    installedVersion:
                      description: InstalledVersion indicates the installed version
                        of the Resource.
                      type: string
                    lastModifiedDate:
                      description: LastModifiedDate indicates the last date CVE has
                        been modified.
                      type: string
                    links:
                      items:
                        type: string
                      type: array
                    packagePath:
                      type: string
                    packageType:
                      type: string
                    primaryLink:
                      type: string
                    publishedDate:
                      description: PublishedDate indicates the date of published CVE.
                      type: string
                    resource:
                      description: Resource is a vulnerable package, application,
                        or library.
                      type: string
                    score:
                      type: number
                    severity:
                      description: Severity level of a vulnerability or a configuration
                        audit check.
                      enum:
                      - CRITICAL
                      - HIGH
                      - MEDIUM
                      - LOW
                      - UNKNOWN
                      type: string
                    target:
                      type: string
                    title:
                      type: string
                    vulnerabilityID:
                      description: VulnerabilityID the vulnerability identifier.
                      type: string
                  required:
                  - fixedVersion
                  - installedVersion
                  - lastModifiedDate
                  - publishedDate
                  - resource
                  - severity
                  - title
                  - vulnerabilityID
                  type: object
                type: array
            required:
            - artifact
            - scanner
            - summary
            - updateTimestamp
            - vulnerabilities
            type: object
        required:
        - report
        type: object
        x-kubernetes-preserve-unknown-fields: true
    served: true
    storage: true
    subresources: {}
---
apiVersion: v1
kind: Namespace
metadata:
  name: trivy-system
  labels:
    app.kubernetes.io/name: trivy-operator
    app.kubernetes.io/instance: trivy-operator
    app.kubernetes.io/version: "0.16.3"
    app.kubernetes.io/managed-by: kubectl
---
# Source: trivy-operator/templates/configmaps/operator.yaml
apiVersion: v1
kind: ConfigMap
metadata:
  name: trivy-operator
  namespace: trivy-system
  labels:
    app.kubernetes.io/name: trivy-operator
    app.kubernetes.io/instance: trivy-operator
    app.kubernetes.io/version: "0.16.3"
    app.kubernetes.io/managed-by: kubectl
data:
  nodeCollector.volumes: "[{\"hostPath\":{\"path\":\"/var/lib/etcd\"},\"name\":\"var-lib-etcd\"},{\"hostPath\":{\"path\":\"/var/lib/kubelet\"},\"name\":\"var-lib-kubelet\"},{\"hostPath\":{\"path\":\"/var/lib/kube-scheduler\"},\"name\":\"var-lib-kube-scheduler\"},{\"hostPath\":{\"path\":\"/var/lib/kube-controller-manager\"},\"name\":\"var-lib-kube-controller-manager\"},{\"hostPath\":{\"path\":\"/etc/systemd\"},\"name\":\"etc-systemd\"},{\"hostPath\":{\"path\":\"/lib/systemd\"},\"name\":\"lib-systemd\"},{\"hostPath\":{\"path\":\"/etc/kubernetes\"},\"name\":\"etc-kubernetes\"},{\"hostPath\":{\"path\":\"/etc/cni/net.d/\"},\"name\":\"etc-cni-netd\"}]"
  nodeCollector.volumeMounts: "[{\"mountPath\":\"/var/lib/etcd\",\"name\":\"var-lib-etcd\",\"readOnly\":true},{\"mountPath\":\"/var/lib/kubelet\",\"name\":\"var-lib-kubelet\",\"readOnly\":true},{\"mountPath\":\"/var/lib/kube-scheduler\",\"name\":\"var-lib-kube-scheduler\",\"readOnly\":true},{\"mountPath\":\"/var/lib/kube-controller-manager\",\"name\":\"var-lib-kube-controller-manager\",\"readOnly\":true},{\"mountPath\":\"/etc/systemd\",\"name\":\"etc-systemd\",\"readOnly\":true},{\"mountPath\":\"/lib/systemd/\",\"name\":\"lib-systemd\",\"readOnly\":true},{\"mountPath\":\"/etc/kubernetes\",\"name\":\"etc-kubernetes\",\"readOnly\":true},{\"mountPath\":\"/etc/cni/net.d/\",\"name\":\"etc-cni-netd\",\"readOnly\":true}]"
  scanJob.podTemplateContainerSecurityContext: "{\"allowPrivilegeEscalation\":false,\"capabilities\":{\"drop\":[\"ALL\"]},\"privileged\":false,\"readOnlyRootFilesystem\":true}"
  scanJob.compressLogs: "true"
  vulnerabilityReports.scanner: "Trivy"
  configAuditReports.scanner: "Trivy"
  compliance.failEntriesLimit: "10"
  report.recordFailedChecksOnly: "true"
  node.collector.imageRef: "ghcr.io/aquasecurity/node-collector:0.0.8"
---
# Source: trivy-operator/templates/configmaps/policies.yaml
apiVersion: v1
kind: ConfigMap
metadata:
  name: trivy-operator-policies-config
  namespace: trivy-system
  labels:
    app.kubernetes.io/name: trivy-operator
    app.kubernetes.io/instance: trivy-operator
    app.kubernetes.io/version: "0.16.3"
    app.kubernetes.io/managed-by: kubectl
data:
---
# Source: trivy-operator/templates/configmaps/trivy.yaml
apiVersion: v1
kind: ConfigMap
metadata:
  name: trivy-operator-trivy-config
  namespace: trivy-system
  labels:
    app.kubernetes.io/name: trivy-operator
    app.kubernetes.io/instance: trivy-operator
    app.kubernetes.io/version: "0.16.3"
    app.kubernetes.io/managed-by: kubectl
data:
  trivy.repository: "ghcr.io/aquasecurity/trivy"
  trivy.tag: "0.45.1"
  trivy.imagePullPolicy: "IfNotPresent"
  trivy.additionalVulnerabilityReportFields: ""
  trivy.severity: "UNKNOWN,LOW,MEDIUM,HIGH,CRITICAL"
  trivy.slow: "true"
  trivy.skipJavaDBUpdate: "false"
  trivy.dbRepository: "ghcr.io/aquasecurity/trivy-db"
  trivy.javaDbRepository: "ghcr.io/aquasecurity/trivy-java-db"
  trivy.command: "image"
  trivy.dbRepositoryInsecure: "false"
  trivy.useBuiltinRegoPolicies: "true"
  trivy.supportedConfigAuditKinds: "Workload,Service,Role,ClusterRole,NetworkPolicy,Ingress,LimitRange,ResourceQuota"
  trivy.timeout: "5m0s"
  trivy.mode: "Standalone"
  trivy.resources.requests.cpu: "100m"
  trivy.resources.requests.memory: "100M"
  trivy.resources.limits.cpu: "500m"
  trivy.resources.limits.memory: "500M"
---
# Source: trivy-operator/templates/secrets/operator.yaml
apiVersion: v1
kind: Secret
metadata:
  name: trivy-operator
  namespace: trivy-system
  labels:
    app.kubernetes.io/name: trivy-operator
    app.kubernetes.io/instance: trivy-operator
    app.kubernetes.io/version: "0.16.3"
    app.kubernetes.io/managed-by: kubectl
---
# Source: trivy-operator/templates/secrets/trivy.yaml
apiVersion: v1
kind: Secret
metadata:
  name: trivy-operator-trivy-config
  namespace: trivy-system
  labels:
    app.kubernetes.io/name: trivy-operator
    app.kubernetes.io/instance: trivy-operator
    app.kubernetes.io/version: "0.16.3"
    app.kubernetes.io/managed-by: kubectl
data:
---
# Source: trivy-operator/templates/deployment.yaml
apiVersion: apps/v1
kind: Deployment
metadata:
  name: trivy-operator
  namespace: trivy-system
  labels:
    app.kubernetes.io/name: trivy-operator
    app.kubernetes.io/instance: trivy-operator
    app.kubernetes.io/version: "0.16.3"
    app.kubernetes.io/managed-by: kubectl
spec:
  replicas: 1
  strategy:
    type: Recreate
  selector:
    matchLabels:
      app.kubernetes.io/name: trivy-operator
      app.kubernetes.io/instance: trivy-operator
  template:
    metadata:
      labels:
        app.kubernetes.io/name: trivy-operator
        app.kubernetes.io/instance: trivy-operator
    spec:
      serviceAccountName: trivy-operator
      automountServiceAccountToken: true
      containers:
        - name: "trivy-operator"
          image: "ghcr.io/aquasecurity/trivy-operator:0.16.3"
          imagePullPolicy: IfNotPresent
          env:
            - name: OPERATOR_NAMESPACE
              value: trivy-system
            - name: OPERATOR_TARGET_NAMESPACES
              value: ""
            - name: OPERATOR_EXCLUDE_NAMESPACES
              value: ""
            - name: OPERATOR_TARGET_WORKLOADS
              value: "pod,replicaset,replicationcontroller,statefulset,daemonset,cronjob,job"
            - name: OPERATOR_SERVICE_ACCOUNT
              value: "trivy-operator"
            - name: OPERATOR_LOG_DEV_MODE
              value: "false"
            - name: OPERATOR_SCAN_JOB_TTL
              value: ""
            - name: OPERATOR_SCAN_JOB_TIMEOUT
              value: "5m"
            - name: OPERATOR_CONCURRENT_SCAN_JOBS_LIMIT
              value: "10"
            - name: OPERATOR_CONCURRENT_NODE_COLLECTOR_LIMIT
              value: "1"
            - name: OPERATOR_SCAN_JOB_RETRY_AFTER
              value: "30s"
            - name: OPERATOR_BATCH_DELETE_LIMIT
              value: "10"
            - name: OPERATOR_BATCH_DELETE_DELAY
              value: "10s"
            - name: OPERATOR_METRICS_BIND_ADDRESS
              value: ":8080"
            - name: OPERATOR_METRICS_FINDINGS_ENABLED
              value: "true"
            - name: OPERATOR_METRICS_VULN_ID_ENABLED
              value: "false"
            - name: OPERATOR_HEALTH_PROBE_BIND_ADDRESS
              value: ":9090"
            - name: OPERATOR_VULNERABILITY_SCANNER_ENABLED
              value: "true"
            - name: OPERATOR_SBOM_GENERATION_ENABLED
              value: "true"
            - name: OPERATOR_VULNERABILITY_SCANNER_SCAN_ONLY_CURRENT_REVISIONS
              value: "true"
            - name: OPERATOR_SCANNER_REPORT_TTL
              value: "24h"
            - name: CONTROLLER_CACHE_SYNC_TIMEOUT
              value: "5m"
            - name: OPERATOR_CONFIG_AUDIT_SCANNER_ENABLED
              value: "true"
            - name: OPERATOR_RBAC_ASSESSMENT_SCANNER_ENABLED
              value: "true"
            - name: OPERATOR_INFRA_ASSESSMENT_SCANNER_ENABLED
              value: "true"
            - name: OPERATOR_CONFIG_AUDIT_SCANNER_SCAN_ONLY_CURRENT_REVISIONS
              value: "true"
            - name: OPERATOR_EXPOSED_SECRET_SCANNER_ENABLED
              value: "true"
            - name: OPERATOR_METRICS_EXPOSED_SECRET_INFO_ENABLED
              value: "false"
            - name: OPERATOR_METRICS_CONFIG_AUDIT_INFO_ENABLED
              value: "false"
            - name: OPERATOR_METRICS_RBAC_ASSESSMENT_INFO_ENABLED
              value: "false"
            - name: OPERATOR_METRICS_INFRA_ASSESSMENT_INFO_ENABLED
              value: "false"   
            - name: OPERATOR_METRICS_CLUSTER_COMPLIANCE_INFO_ENABLED
              value: "false" 
            - name: OPERATOR_WEBHOOK_BROADCAST_URL
              value: ""
            - name: OPERATOR_WEBHOOK_BROADCAST_TIMEOUT
              value: "30s"
            - name: OPERATOR_SEND_DELETED_REPORTS
              value: "false"
            - name: OPERATOR_PRIVATE_REGISTRY_SCAN_SECRETS_NAMES
              value: "{}"
            - name: OPERATOR_ACCESS_GLOBAL_SECRETS_SERVICE_ACCOUNTS
              value: "true"
            - name: OPERATOR_BUILT_IN_TRIVY_SERVER
              value: "false"
            - name: TRIVY_SERVER_HEALTH_CHECK_CACHE_EXPIRATION
              value: "10h"
            - name: OPERATOR_MERGE_RBAC_FINDING_WITH_CONFIG_AUDIT
              value: "false"
            - name: OPERATOR_CLUSTER_COMPLIANCE_ENABLED
              value: "true"
          ports:
            - name: metrics
              containerPort: 8080
            - name: probes
              containerPort: 9090
          readinessProbe:
            httpGet:
              path: /readyz/
              port: probes
            initialDelaySeconds: 5
            periodSeconds: 10
            successThreshold: 1
            failureThreshold: 3
          livenessProbe:
            httpGet:
              path: /healthz/
              port: probes
            initialDelaySeconds: 5
            periodSeconds: 10
            successThreshold: 1
            failureThreshold: 10
          securityContext:
            allowPrivilegeEscalation: false
            capabilities:
              drop:
              - ALL
            privileged: false
            readOnlyRootFilesystem: true
---
# Source: trivy-operator/templates/monitor/service.yaml
apiVersion: v1
kind: Service
metadata:
  name: trivy-operator
  namespace: trivy-system
  labels:
    app.kubernetes.io/name: trivy-operator
    app.kubernetes.io/instance: trivy-operator
    app.kubernetes.io/version: "0.16.3"
    app.kubernetes.io/managed-by: kubectl
spec:
  
  clusterIP: None
  
  ports:
    - name: metrics
      port: 80
      targetPort: metrics
      protocol: TCP
  selector:
    app.kubernetes.io/name: trivy-operator
    app.kubernetes.io/instance: trivy-operator
---
# Source: trivy-operator/templates/rbac/clusterrole.yaml
apiVersion: rbac.authorization.k8s.io/v1
kind: ClusterRole
metadata:
  creationTimestamp: null
  name: trivy-operator
rules:
- apiGroups:
  - ""
  resources:
  - configmaps
  verbs:
  - get
  - list
  - watch
- apiGroups:
  - ""
  resources:
  - limitranges
  verbs:
  - get
  - list
  - watch
- apiGroups:
  - ""
  resources:
  - nodes
  verbs:
  - get
  - list
  - watch
- apiGroups:
  - ""
  resources:
  - pods
  verbs:
  - get
  - list
  - watch
- apiGroups:
  - ""
  resources:
  - pods/log
  verbs:
  - get
  - list
- apiGroups:
  - ""
  resources:
  - replicationcontrollers
  verbs:
  - get
  - list
  - watch
- apiGroups:
  - ""
  resources:
  - resourcequotas
  verbs:
  - get
  - list
  - watch
- apiGroups:
  - ""
  resources:
  - services
  verbs:
  - get
  - list
  - watch
- apiGroups:
  - apiextensions.k8s.io
  resources:
  - customresourcedefinitions
  verbs:
  - get
  - list
  - watch
- apiGroups:
  - apps
  resources:
  - daemonsets
  verbs:
  - get
  - list
  - watch
- apiGroups:
  - apps
  resources:
  - deployments
  verbs:
  - get
  - list
  - watch
- apiGroups:
  - apps
  resources:
  - replicasets
  verbs:
  - get
  - list
  - watch
- apiGroups:
  - apps
  resources:
  - statefulsets
  verbs:
  - get
  - list
  - watch
- apiGroups:
  - apps.openshift.io
  resources:
  - deploymentconfigs
  verbs:
  - get
  - list
  - watch
- apiGroups:
  - aquasecurity.github.io
  resources:
  - clustercompliancedetailreports
  verbs:
  - create
  - delete
  - get
  - list
  - patch
  - update
  - watch
- apiGroups:
  - aquasecurity.github.io
  resources:
  - clustercompliancereports
  verbs:
  - create
  - delete
  - get
  - list
  - patch
  - update
  - watch
- apiGroups:
  - aquasecurity.github.io
  resources:
  - clustercompliancereports/status
  verbs:
  - get
  - patch
  - update
- apiGroups:
  - aquasecurity.github.io
  resources:
  - clusterconfigauditreports
  verbs:
  - create
  - delete
  - get
  - list
  - patch
  - update
  - watch
- apiGroups:
  - aquasecurity.github.io
  resources:
  - clusterinfraassessmentreports
  verbs:
  - create
  - delete
  - get
  - list
  - patch
  - update
  - watch
- apiGroups:
  - aquasecurity.github.io
  resources:
  - clusterrbacassessmentreports
  verbs:
  - create
  - delete
  - get
  - list
  - patch
  - update
  - watch
- apiGroups:
  - aquasecurity.github.io
  resources:
  - configauditreports
  verbs:
  - create
  - delete
  - get
  - list
  - patch
  - update
  - watch
- apiGroups:
  - aquasecurity.github.io
  resources:
  - exposedsecretreports
  verbs:
  - create
  - delete
  - get
  - list
  - patch
  - update
  - watch
- apiGroups:
  - aquasecurity.github.io
  resources:
  - infraassessmentreports
  verbs:
  - create
  - delete
  - get
  - list
  - patch
  - update
  - watch
- apiGroups:
  - aquasecurity.github.io
  resources:
  - rbacassessmentreports
  verbs:
  - create
  - delete
  - get
  - list
  - patch
  - update
  - watch
- apiGroups:
  - aquasecurity.github.io
  resources:
  - sbomreports
  verbs:
  - create
  - delete
  - get
  - list
  - patch
  - update
  - watch
- apiGroups:
  - aquasecurity.github.io
  resources:
  - vulnerabilityreports
  verbs:
  - create
  - delete
  - get
  - list
  - patch
  - update
  - watch
- apiGroups:
  - batch
  resources:
  - cronjobs
  verbs:
  - get
  - list
  - watch
- apiGroups:
  - batch
  resources:
  - jobs
  verbs:
  - create
  - delete
  - get
  - list
  - watch
- apiGroups:
  - networking.k8s.io
  resources:
  - ingresses
  verbs:
  - get
  - list
  - watch
- apiGroups:
  - networking.k8s.io
  resources:
  - networkpolicies
  verbs:
  - get
  - list
  - watch
- apiGroups:
  - rbac.authorization.k8s.io
  resources:
  - clusterrolebindings
  verbs:
  - get
  - list
  - watch
- apiGroups:
  - rbac.authorization.k8s.io
  resources:
  - clusterroles
  verbs:
  - get
  - list
  - watch
- apiGroups:
  - rbac.authorization.k8s.io
  resources:
  - rolebindings
  verbs:
  - get
  - list
  - watch
- apiGroups:
  - rbac.authorization.k8s.io
  resources:
  - roles
  verbs:
  - get
  - list
  - watch
- apiGroups:
  - ""
  resources:
  - secrets
  verbs:
  - create
  - get
  - update
- apiGroups:
  - ""
  resources:
  - serviceaccounts
  verbs:
  - get
---
# Source: trivy-operator/templates/rbac/clusterrolebinding.yaml
apiVersion: rbac.authorization.k8s.io/v1
kind: ClusterRoleBinding
metadata:
  name: trivy-operator
  labels:
    app.kubernetes.io/name: trivy-operator
    app.kubernetes.io/instance: trivy-operator
    app.kubernetes.io/version: "0.16.3"
    app.kubernetes.io/managed-by: kubectl
roleRef:
  apiGroup: rbac.authorization.k8s.io
  kind: ClusterRole
  name: trivy-operator
subjects:
  - kind: ServiceAccount
    name: trivy-operator
    namespace: trivy-system
---
# Source: trivy-operator/templates/rbac/leader-election-role.yaml
# permissions to do leader election.
apiVersion: rbac.authorization.k8s.io/v1
kind: Role
metadata:
  name: trivy-operator-leader-election
  namespace: trivy-system
  labels:
    app.kubernetes.io/name: trivy-operator
    app.kubernetes.io/instance: trivy-operator
    app.kubernetes.io/version: "0.16.3"
    app.kubernetes.io/managed-by: kubectl
rules:
  - apiGroups:
      - coordination.k8s.io
    resources:
      - leases
    verbs:
      - create
      - get
      - update
  - apiGroups:
      - ""
    resources:
      - events
    verbs:
      - create
---
# Source: trivy-operator/templates/rbac/leader-election-rolebinding.yaml
apiVersion: rbac.authorization.k8s.io/v1
kind: RoleBinding
metadata:
  name: trivy-operator-leader-election
  namespace: trivy-system
  labels:
    app.kubernetes.io/name: trivy-operator
    app.kubernetes.io/instance: trivy-operator
    app.kubernetes.io/version: "0.16.3"
    app.kubernetes.io/managed-by: kubectl
roleRef:
  apiGroup: rbac.authorization.k8s.io
  kind: Role
  name: trivy-operator-leader-election
subjects:
  - kind: ServiceAccount
    name: trivy-operator
    namespace: trivy-system
---
<<<<<<< HEAD

# Source: trivy-operator/templates/rbac.yaml
=======
# Source: trivy-operator/templates/rbac/role.yaml
>>>>>>> 1f70670d
apiVersion: rbac.authorization.k8s.io/v1
kind: Role
metadata:
  name: trivy-operator
  namespace: trivy-system
  labels:
    app.kubernetes.io/name: trivy-operator
    app.kubernetes.io/instance: trivy-operator
    app.kubernetes.io/version: "0.16.3"
    app.kubernetes.io/managed-by: kubectl
rules:
  - apiGroups:
      - ""
    resources:
      - configmaps
    verbs:
      - create
      - get
      - list
      - watch
  - apiGroups:
      - ""
    resources:
      - secrets
    verbs:
      - create
      - get
      - delete
---
# Source: trivy-operator/templates/rbac/rolebinding.yaml
apiVersion: rbac.authorization.k8s.io/v1
kind: RoleBinding
metadata:
  name: trivy-operator
  namespace: trivy-system
  labels:
    app.kubernetes.io/name: trivy-operator
    app.kubernetes.io/instance: trivy-operator
    app.kubernetes.io/version: "0.16.3"
    app.kubernetes.io/managed-by: kubectl
roleRef:
  apiGroup: rbac.authorization.k8s.io
  kind: Role
  name: trivy-operator
subjects:
  - kind: ServiceAccount
    name: trivy-operator
    namespace: trivy-system
---
# Source: trivy-operator/templates/rbac/view-configauditreports-clusterrole.yaml
# permissions for end users to view configauditreports
apiVersion: rbac.authorization.k8s.io/v1
kind: ClusterRole
metadata:
  name: aggregate-config-audit-reports-view
  labels:
    app.kubernetes.io/name: trivy-operator
    app.kubernetes.io/instance: trivy-operator
    app.kubernetes.io/version: "0.16.3"
    app.kubernetes.io/managed-by: kubectl
    rbac.authorization.k8s.io/aggregate-to-view: "true"
    rbac.authorization.k8s.io/aggregate-to-edit: "true"
    rbac.authorization.k8s.io/aggregate-to-admin: "true"
    rbac.authorization.k8s.io/aggregate-to-cluster-reader: "true"
rules:
  - apiGroups:
      - aquasecurity.github.io
    resources:
      - configauditreports
    verbs:
      - get
      - list
      - watch
---
# Source: trivy-operator/templates/rbac/view-exposedsecretreports-clusterrole.yaml
# permissions for end users to view exposedsecretreports
apiVersion: rbac.authorization.k8s.io/v1
kind: ClusterRole
metadata:
  name: aggregate-exposed-secret-reports-view
  labels:
    app.kubernetes.io/name: trivy-operator
    app.kubernetes.io/instance: trivy-operator
    app.kubernetes.io/version: "0.16.3"
    app.kubernetes.io/managed-by: kubectl
    rbac.authorization.k8s.io/aggregate-to-view: "true"
    rbac.authorization.k8s.io/aggregate-to-edit: "true"
    rbac.authorization.k8s.io/aggregate-to-admin: "true"
    rbac.authorization.k8s.io/aggregate-to-cluster-reader: "true"
rules:
  - apiGroups:
      - aquasecurity.github.io
    resources:
      - exposedsecretreports
    verbs:
      - get
      - list
      - watch
---
# Source: trivy-operator/templates/rbac/view-vulnerabilityreports-clusterrole.yaml
# permissions for end users to view vulnerabilityreports
apiVersion: rbac.authorization.k8s.io/v1
kind: ClusterRole
metadata:
  name: aggregate-vulnerability-reports-view
  labels:
    app.kubernetes.io/name: trivy-operator
    app.kubernetes.io/instance: trivy-operator
    app.kubernetes.io/version: "0.16.3"
    app.kubernetes.io/managed-by: kubectl
    rbac.authorization.k8s.io/aggregate-to-view: "true"
    rbac.authorization.k8s.io/aggregate-to-edit: "true"
    rbac.authorization.k8s.io/aggregate-to-admin: "true"
    rbac.authorization.k8s.io/aggregate-to-cluster-reader: "true"
rules:
  - apiGroups:
      - aquasecurity.github.io
    resources:
      - vulnerabilityreports
    verbs:
      - get
      - list
      - watch
---
# Source: trivy-operator/templates/serviceaccount.yaml
apiVersion: v1
kind: ServiceAccount
metadata:
  name: trivy-operator
  namespace: trivy-system
  labels:
    app.kubernetes.io/name: trivy-operator
    app.kubernetes.io/instance: trivy-operator
    app.kubernetes.io/version: "0.16.3"
    app.kubernetes.io/managed-by: kubectl<|MERGE_RESOLUTION|>--- conflicted
+++ resolved
@@ -2772,12 +2772,7 @@
     name: trivy-operator
     namespace: trivy-system
 ---
-<<<<<<< HEAD
-
-# Source: trivy-operator/templates/rbac.yaml
-=======
 # Source: trivy-operator/templates/rbac/role.yaml
->>>>>>> 1f70670d
 apiVersion: rbac.authorization.k8s.io/v1
 kind: Role
 metadata:
