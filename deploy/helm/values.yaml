--- conflicted
+++ resolved
@@ -126,17 +126,15 @@
   # be aware of metrics cardinality is significantly increased with this feature enabled.
   metricsInfraAssessmentInfo: false
 
-<<<<<<< HEAD
   # -- MetricsImageInfo the flag to enable metrics about Image Information of scanned images
   # This information has image os information including os family, name/version, and if end of service life has been reached
   # be aware of metrics cardinality is significantly increased with this feature enabled.
   metricsImageInfo: false
 
-=======
   # -- MetricsClusterComplianceInfo the flag to enable metrics about Cluster Compliance
   # be aware of metrics cardinality is significantly increased with this feature enabled.
   metricsClusterComplianceInfo: false
->>>>>>> f93a61d6
+
   # -- webhookBroadcastURL the flag to set reports should be sent to a webhook endpoint. "" means that the webhookBroadcastURL feature is disabled
   webhookBroadcastURL: ""
 
