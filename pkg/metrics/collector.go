package metrics

import (
	"context"
	"strconv"

	"github.com/aquasecurity/trivy-operator/pkg/kube"
	"github.com/aquasecurity/trivy-operator/pkg/trivyoperator"
	"github.com/go-logr/logr"
	ctrl "sigs.k8s.io/controller-runtime"

	"github.com/prometheus/client_golang/prometheus"
	"sigs.k8s.io/controller-runtime/pkg/client"
	"sigs.k8s.io/controller-runtime/pkg/manager"
	k8smetrics "sigs.k8s.io/controller-runtime/pkg/metrics"

	"github.com/aquasecurity/trivy-operator/pkg/apis/aquasecurity/v1alpha1"
	"github.com/aquasecurity/trivy-operator/pkg/operator/etc"
)

const (
	namespace        = "namespace"
	name             = "name"
	resource_kind    = "resource_kind"
	resource_name    = "resource_name"
	container_name   = "container_name"
	image_registry   = "image_registry"
	image_repository = "image_repository"
	image_tag        = "image_tag"
	image_digest     = "image_digest"

	installed_version  = "installed_version"
	fixed_version      = "fixed_version"
	published_date     = "published_date"
	Last_modified_date = "last_modified_date"
	resource           = "resource"
	package_type       = "package_type"
	pkg_path           = "pkg_path"
	class              = "class"
	severity           = "severity"
	vuln_id            = "vuln_id"
	vuln_title         = "vuln_title"
	vuln_score         = "vuln_score"
	//compliance
	title       = "title"
	description = "description"
	status      = "status"
	//exposed secret
	secret_category = "secret_category"
	secret_rule_id  = "secret_rule_id"
	secret_target   = "secret_target"
	secret_title    = "secret_title"
	//config audit
	config_audit_id    = "config_audit_id"
	config_audit_title = "config_audit_title"
	////nolint:gosec
	config_audit_description = "config_audit_description"
	config_audit_category    = "config_audit_category"
	config_audit_success     = "config_audit_success"
	//rbac assessment
	rbac_assessment_id          = "rbac_assessment_id"
	rbac_assessment_title       = "rbac_assessment_title"
	rbac_assessment_description = "rbac_assessment_description"
	rbac_assessment_category    = "rbac_assessment_category"
	rbac_assessment_success     = "rbac_assessment_success"
	//infra assessment
	infra_assessment_id          = "infra_assessment_id"
	infra_assessment_title       = "infra_assessment_title"
	infra_assessment_description = "infra_assessment_description"
	infra_assessment_category    = "infra_assessment_category"
	infra_assessment_success     = "infra_assessment_success"
<<<<<<< HEAD
	//image infomation
	image_os_family = "image_os_family"
	image_os_name   = "image_os_name"
	image_os_eosl   = "image_os_eosl"
=======
	//compliance
	compliance_id   = "compliance_id"
	compliance_name = "compliance_name"
>>>>>>> f93a61d6
)

type metricDescriptors struct {
	// Severities
	imageVulnSeverities       map[string]func(vs v1alpha1.VulnerabilitySummary) int
	exposedSecretSeverities   map[string]func(vs v1alpha1.ExposedSecretSummary) int
	configAuditSeverities     map[string]func(vs v1alpha1.ConfigAuditSummary) int
	rbacAssessmentSeverities  map[string]func(vs v1alpha1.RbacAssessmentSummary) int
	infraAssessmentSeverities map[string]func(vs v1alpha1.InfraAssessmentSummary) int
	complianceStatuses        map[string]func(vs v1alpha1.ComplianceSummary) int

	// Labels
	imageVulnLabels           []string
	vulnIdLabels              []string
	exposedSecretLabels       []string
	exposedSecretInfoLabels   []string
	configAuditLabels         []string
	configAuditInfoLabels     []string
	rbacAssessmentLabels      []string
	rbacAssessmentInfoLabels  []string
	infraAssessmentLabels     []string
	infraAssessmentInfoLabels []string
	complianceLabels          []string
<<<<<<< HEAD
	imageInfoLabels           []string
=======
	complianceInfoLabels      []string
>>>>>>> f93a61d6

	// Descriptors
	imageVulnDesc             *prometheus.Desc
	vulnIdDesc                *prometheus.Desc
	configAuditDesc           *prometheus.Desc
	configAuditInfoDesc       *prometheus.Desc
	exposedSecretDesc         *prometheus.Desc
	exposedSecretInfoDesc     *prometheus.Desc
	rbacAssessmentDesc        *prometheus.Desc
	rbacAssessmentInfoDesc    *prometheus.Desc
	clusterRbacAssessmentDesc *prometheus.Desc
	infraAssessmentDesc       *prometheus.Desc
	infraAssessmentInfoDesc   *prometheus.Desc
	complianceDesc            *prometheus.Desc
<<<<<<< HEAD
	imageInfoDesc             *prometheus.Desc
=======
	complianceInfoDesc        *prometheus.Desc
>>>>>>> f93a61d6
}

// ResourcesMetricsCollector is a custom Prometheus collector that produces
// metrics on-demand from the trivy-operator custom resources. Since these
// resources are already cached by the Kubernetes API client shared with the
// operator, metrics scrapes should never actually hit the API server.
// All resource reads are served from cache, reducing API server load without
// consuming additional cluster resources.
// An alternative (more traditional) approach would be to maintain metrics
// in the internal Prometheus registry on resource reconcile. The collector
// approach was selected in order to avoid potentially stale metrics; i.e.
// the controller would have to reconcile all resources at least once for the
// metrics to be up-to-date, which could take some time in large clusters.
// Also deleting metrics from registry for obsolete/deleted resources is
// challenging without introducing finalizers, which we want to avoid for
// operational reasons.
//
// For more advanced use-cases, and/or very large clusters, this internal
// collector can be disabled and replaced by
// https://github.com/giantswarm/starboard-exporter, which collects trivy
// metrics from a dedicated workload supporting sharding etc.
type ResourcesMetricsCollector struct {
	logr.Logger
	etc.Config
	trivyoperator.ConfigData
	client.Client
	metricDescriptors
}

func NewResourcesMetricsCollector(logger logr.Logger, config etc.Config, trvConfig trivyoperator.ConfigData, clt client.Client) *ResourcesMetricsCollector {
	metricDescriptors := buildMetricDescriptors(trvConfig)
	return &ResourcesMetricsCollector{
		Logger:            logger,
		Config:            config,
		ConfigData:        trvConfig,
		Client:            clt,
		metricDescriptors: metricDescriptors,
	}
}

func buildMetricDescriptors(config trivyoperator.ConfigData) metricDescriptors {
	imageVulnSeverities := map[string]func(vs v1alpha1.VulnerabilitySummary) int{
		SeverityCritical().Label: func(vs v1alpha1.VulnerabilitySummary) int {
			return vs.CriticalCount
		},
		SeverityHigh().Label: func(vs v1alpha1.VulnerabilitySummary) int {
			return vs.HighCount
		},
		SeverityMedium().Label: func(vs v1alpha1.VulnerabilitySummary) int {
			return vs.MediumCount
		},
		SeverityLow().Label: func(vs v1alpha1.VulnerabilitySummary) int {
			return vs.LowCount
		},
		SeverityUnknown().Label: func(vs v1alpha1.VulnerabilitySummary) int {
			return vs.UnknownCount
		},
	}
	exposedSecretSeverities := map[string]func(vs v1alpha1.ExposedSecretSummary) int{
		SeverityCritical().Label: func(vs v1alpha1.ExposedSecretSummary) int {
			return vs.CriticalCount
		},
		SeverityHigh().Label: func(vs v1alpha1.ExposedSecretSummary) int {
			return vs.HighCount
		},
		SeverityMedium().Label: func(vs v1alpha1.ExposedSecretSummary) int {
			return vs.MediumCount
		},
		SeverityLow().Label: func(vs v1alpha1.ExposedSecretSummary) int {
			return vs.LowCount
		},
	}
	configAuditSeverities := map[string]func(vs v1alpha1.ConfigAuditSummary) int{
		SeverityCritical().Label: func(cas v1alpha1.ConfigAuditSummary) int {
			return cas.CriticalCount
		},
		SeverityHigh().Label: func(cas v1alpha1.ConfigAuditSummary) int {
			return cas.HighCount
		},
		SeverityMedium().Label: func(cas v1alpha1.ConfigAuditSummary) int {
			return cas.MediumCount
		},
		SeverityLow().Label: func(cas v1alpha1.ConfigAuditSummary) int {
			return cas.LowCount
		},
	}
	rbacAssessmentSeverities := map[string]func(vs v1alpha1.RbacAssessmentSummary) int{
		SeverityCritical().Label: func(cas v1alpha1.RbacAssessmentSummary) int {
			return cas.CriticalCount
		},
		SeverityHigh().Label: func(cas v1alpha1.RbacAssessmentSummary) int {
			return cas.HighCount
		},
		SeverityMedium().Label: func(cas v1alpha1.RbacAssessmentSummary) int {
			return cas.MediumCount
		},
		SeverityLow().Label: func(cas v1alpha1.RbacAssessmentSummary) int {
			return cas.LowCount
		},
	}
	infraAssessmentSeverities := map[string]func(vs v1alpha1.InfraAssessmentSummary) int{
		SeverityCritical().Label: func(cas v1alpha1.InfraAssessmentSummary) int {
			return cas.CriticalCount
		},
		SeverityHigh().Label: func(cas v1alpha1.InfraAssessmentSummary) int {
			return cas.HighCount
		},
		SeverityMedium().Label: func(cas v1alpha1.InfraAssessmentSummary) int {
			return cas.MediumCount
		},
		SeverityLow().Label: func(cas v1alpha1.InfraAssessmentSummary) int {
			return cas.LowCount
		},
	}
	complainceStatuses := map[string]func(vs v1alpha1.ComplianceSummary) int{
		StatusFail().Label: func(cas v1alpha1.ComplianceSummary) int {
			return cas.FailCount
		},
		StatusPass().Label: func(cas v1alpha1.ComplianceSummary) int {
			return cas.PassCount
		},
	}

	dynamicLabels := getDynamicConfigLabels(config)
	imageVulnLabels := []string{
		namespace,
		name,
		resource_kind,
		resource_name,
		container_name,
		image_registry,
		image_repository,
		image_tag,
		image_digest,
		severity,
	}
	imageVulnLabels = append(imageVulnLabels, dynamicLabels...)
	vulnIdLabels := []string{
		namespace,
		name,
		resource_kind,
		resource_name,
		container_name,
		image_registry,
		image_repository,
		image_tag,
		image_digest,
		installed_version,
		fixed_version,
		published_date,
		Last_modified_date,
		resource,
		severity,
		package_type,
		pkg_path,
		class,
		vuln_id,
		vuln_title,
		vuln_score,
	}
	vulnIdLabels = append(vulnIdLabels, dynamicLabels...)
	exposedSecretLabels := []string{
		namespace,
		name,
		resource_kind,
		resource_name,
		container_name,
		image_registry,
		image_repository,
		image_tag,
		image_digest,
		severity,
	}
	exposedSecretLabels = append(exposedSecretLabels, dynamicLabels...)
	exposedSecretInfoLabels := []string{
		namespace,
		name,
		resource_kind,
		resource_name,
		container_name,
		image_registry,
		image_repository,
		image_tag,
		image_digest,
		secret_category,
		secret_rule_id,
		secret_target,
		secret_title,
		severity,
	}
	exposedSecretInfoLabels = append(exposedSecretInfoLabels, dynamicLabels...)
	configAuditLabels := []string{
		namespace,
		name,
		resource_kind,
		resource_name,
		severity,
	}
	configAuditLabels = append(configAuditLabels, dynamicLabels...)
	configAuditInfoLabels := []string{
		namespace,
		name,
		resource_kind,
		resource_name,
		config_audit_id,
		config_audit_title,
		config_audit_description,
		config_audit_category,
		config_audit_success,
		severity,
	}
	configAuditInfoLabels = append(configAuditInfoLabels, dynamicLabels...)
	rbacAssessmentLabels := []string{
		namespace,
		name,
		resource_kind,
		resource_name,
		severity,
	}
	rbacAssessmentLabels = append(rbacAssessmentLabels, dynamicLabels...)
	rbacAssessmentInfoLabels := []string{
		namespace,
		name,
		resource_kind,
		resource_name,
		rbac_assessment_id,
		rbac_assessment_title,
		rbac_assessment_description,
		rbac_assessment_category,
		rbac_assessment_success,
		severity,
	}
	rbacAssessmentInfoLabels = append(rbacAssessmentInfoLabels, dynamicLabels...)
	infraAssessmentLabels := []string{
		namespace,
		name,
		resource_kind,
		resource_name,
		severity,
	}
	infraAssessmentLabels = append(infraAssessmentLabels, dynamicLabels...)
	infraAssessmentInfoLabels := []string{
		namespace,
		name,
		resource_kind,
		resource_name,
		infra_assessment_id,
		infra_assessment_title,
		infra_assessment_description,
		infra_assessment_category,
		infra_assessment_success,
		severity,
	}
	infraAssessmentInfoLabels = append(infraAssessmentInfoLabels, dynamicLabels...)

	imageInfoLabels := []string{
		namespace,
		name,
		resource_kind,
		resource_name,
		container_name,
		image_registry,
		image_repository,
		image_tag,
		image_digest,
		image_os_family,
		image_os_name,
		image_os_eosl,
	}
	imageInfoLabels = append(imageInfoLabels, dynamicLabels...)

	clusterComplianceLabels := []string{
		title,
		description,
		status,
	}
	clusterComplianceLabels = append(clusterComplianceLabels, dynamicLabels...)

	clusterComplianceInfoLabels := []string{
		title,
		description,
		compliance_id,
		compliance_name,
		status,
		severity,
	}
	clusterComplianceInfoLabels = append(clusterComplianceInfoLabels, dynamicLabels...)

	imageVulnDesc := prometheus.NewDesc(
		prometheus.BuildFQName("trivy", "image", "vulnerabilities"),
		"Number of container image vulnerabilities",
		imageVulnLabels,
		nil,
	)
	vulnIdDesc := prometheus.NewDesc(
		prometheus.BuildFQName("trivy", "vulnerability", "id"),
		"Number of container image vulnerabilities group by vulnerability id",
		vulnIdLabels,
		nil,
	)
	exposedSecretDesc := prometheus.NewDesc(
		prometheus.BuildFQName("trivy", "image", "exposedsecrets"),
		"Number of image exposed secrets",
		exposedSecretLabels,
		nil,
	)
	exposedSecretInfoDesc := prometheus.NewDesc(
		prometheus.BuildFQName("trivy", "exposedsecrets", "info"),
		"Number of container image exposed secrets group by secret rule id",
		exposedSecretInfoLabels,
		nil,
	)
	configAuditDesc := prometheus.NewDesc(
		prometheus.BuildFQName("trivy", "resource", "configaudits"),
		"Number of failing resource configuration auditing checks",
		configAuditLabels,
		nil,
	)
	configAuditInfoDesc := prometheus.NewDesc(
		prometheus.BuildFQName("trivy", "configaudits", "info"),
		"Number of failing resource configuration auditing checks Info",
		configAuditInfoLabels,
		nil,
	)
	rbacAssessmentDesc := prometheus.NewDesc(
		prometheus.BuildFQName("trivy", "role", "rbacassessments"),
		"Number of rbac risky role assessment checks",
		rbacAssessmentLabels,
		nil,
	)
	rbacAssessmentInfoDesc := prometheus.NewDesc(
		prometheus.BuildFQName("trivy", "rbacassessments", "info"),
		"Number of rbac risky role assessment checks Info",
		rbacAssessmentInfoLabels,
		nil,
	)
	clusterRbacAssessmentDesc := prometheus.NewDesc(
		prometheus.BuildFQName("trivy", "clusterrole", "clusterrbacassessments"),
		"Number of rbac risky cluster role assessment checks",
		rbacAssessmentLabels[1:],
		nil,
	)
	infraAssessmentDesc := prometheus.NewDesc(
		prometheus.BuildFQName("trivy", "resource", "infraassessments"),
		"Number of failing k8s infra assessment checks",
		infraAssessmentLabels,
		nil,
	)
	infraAssessmentInfoDesc := prometheus.NewDesc(
		prometheus.BuildFQName("trivy", "infraassessments", "info"),
		"Number of failing k8s infra assessment checks Info",
		infraAssessmentInfoLabels,
		nil,
	)
	complianceDesc := prometheus.NewDesc(
		prometheus.BuildFQName("trivy", "cluster", "compliance"),
		"cluster compliance report",
		clusterComplianceLabels,
		nil,
	)
<<<<<<< HEAD

	imageInfoDesc := prometheus.NewDesc(
		prometheus.BuildFQName("trivy", "image", "info"),
		"scanned container image information",
		imageInfoLabels,
=======
	complianceInfoDesc := prometheus.NewDesc(
		prometheus.BuildFQName("trivy", "compliance", "info"),
		"cluster compliance report Info",
		clusterComplianceInfoLabels,
>>>>>>> f93a61d6
		nil,
	)
	return metricDescriptors{
		imageVulnSeverities:       imageVulnSeverities,
		exposedSecretSeverities:   exposedSecretSeverities,
		configAuditSeverities:     configAuditSeverities,
		rbacAssessmentSeverities:  rbacAssessmentSeverities,
		infraAssessmentSeverities: infraAssessmentSeverities,
		complianceStatuses:        complainceStatuses,

		imageVulnLabels:           imageVulnLabels,
		vulnIdLabels:              vulnIdLabels,
		exposedSecretLabels:       exposedSecretLabels,
		exposedSecretInfoLabels:   exposedSecretInfoLabels,
		configAuditLabels:         configAuditLabels,
		configAuditInfoLabels:     configAuditInfoLabels,
		rbacAssessmentLabels:      rbacAssessmentLabels,
		rbacAssessmentInfoLabels:  rbacAssessmentInfoLabels,
		infraAssessmentLabels:     infraAssessmentLabels,
		infraAssessmentInfoLabels: infraAssessmentInfoLabels,
		complianceLabels:          clusterComplianceLabels,
<<<<<<< HEAD
		imageInfoLabels:           imageInfoLabels,
=======
		complianceInfoLabels:      clusterComplianceInfoLabels,
>>>>>>> f93a61d6

		imageVulnDesc:             imageVulnDesc,
		vulnIdDesc:                vulnIdDesc,
		configAuditDesc:           configAuditDesc,
		configAuditInfoDesc:       configAuditInfoDesc,
		exposedSecretDesc:         exposedSecretDesc,
		exposedSecretInfoDesc:     exposedSecretInfoDesc,
		rbacAssessmentDesc:        rbacAssessmentDesc,
		rbacAssessmentInfoDesc:    rbacAssessmentInfoDesc,
		clusterRbacAssessmentDesc: clusterRbacAssessmentDesc,
		infraAssessmentDesc:       infraAssessmentDesc,
		infraAssessmentInfoDesc:   infraAssessmentInfoDesc,
		complianceDesc:            complianceDesc,
<<<<<<< HEAD
		imageInfoDesc:             imageInfoDesc,
=======
		complianceInfoDesc:        complianceInfoDesc,
>>>>>>> f93a61d6
	}
}

func getDynamicConfigLabels(config trivyoperator.ConfigData) []string {
	labels := make([]string, 0)
	resourceLabels := config.GetReportResourceLabels()
	for _, label := range resourceLabels {
		labels = append(labels, config.GetMetricsResourceLabelsPrefix()+sanitizeLabelName(label))
	}
	return labels
}

func (c *ResourcesMetricsCollector) SetupWithManager(mgr ctrl.Manager) error {
	return mgr.Add(c)
}

func (c ResourcesMetricsCollector) Collect(metrics chan<- prometheus.Metric) {
	ctx := context.Background()

	targetNamespaces := c.Config.GetTargetNamespaces()
	if len(targetNamespaces) == 0 {
		targetNamespaces = append(targetNamespaces, "")
	}
	c.collectVulnerabilityReports(ctx, metrics, targetNamespaces)
	if c.Config.MetricsVulnerabilityId {
		c.collectVulnerabilityIdReports(ctx, metrics, targetNamespaces)
	}
	c.collectExposedSecretsReports(ctx, metrics, targetNamespaces)
	if c.Config.MetricsExposedSecretInfo {
		c.collectExposedSecretsInfoReports(ctx, metrics, targetNamespaces)
	}
	c.collectConfigAuditReports(ctx, metrics, targetNamespaces)
	if c.Config.MetricsConfigAuditInfo {
		c.collectConfigAuditInfoReports(ctx, metrics, targetNamespaces)
	}
	c.collectRbacAssessmentReports(ctx, metrics, targetNamespaces)
	if c.Config.MetricsRbacAssessmentInfo {
		c.collectRbacAssessmentInfoReports(ctx, metrics, targetNamespaces)
	}
	c.collectInfraAssessmentReports(ctx, metrics, targetNamespaces)
	if c.Config.MetricsInfraAssessmentInfo {
		c.collectInfraAssessmentInfoReports(ctx, metrics, targetNamespaces)
	}
	c.collectClusterRbacAssessmentReports(ctx, metrics)
	c.collectClusterComplianceReports(ctx, metrics)
<<<<<<< HEAD
	// todo: Add as optional
 if c.Config.MetricsImageInfo {
	c.collectImageReports(ctx, metrics, targetNamespaces)
=======
	if c.Config.MetricsClusterComplianceInfo {
		c.collectClusterComplianceInfoReports(ctx, metrics)
>>>>>>> f93a61d6
	}
}

func (c ResourcesMetricsCollector) collectVulnerabilityReports(ctx context.Context, metrics chan<- prometheus.Metric, targetNamespaces []string) {
	reports := &v1alpha1.VulnerabilityReportList{}
	labelValues := make([]string, len(c.imageVulnLabels))
	for _, n := range targetNamespaces {
		if err := c.List(ctx, reports, client.InNamespace(n)); err != nil {
			c.Logger.Error(err, "failed to list vulnerabilityreports from API", "namespace", n)
			continue
		}
		for _, r := range reports.Items {
			labelValues[0] = r.Namespace
			labelValues[1] = r.Name
			labelValues[2] = r.Labels[trivyoperator.LabelResourceKind]
			labelValues[3] = r.Labels[trivyoperator.LabelResourceName]
			labelValues[4] = r.Labels[trivyoperator.LabelContainerName]
			labelValues[5] = r.Report.Registry.Server
			labelValues[6] = r.Report.Artifact.Repository
			labelValues[7] = r.Report.Artifact.Tag
			labelValues[8] = r.Report.Artifact.Digest

			for i, label := range c.GetReportResourceLabels() {
				labelValues[i+10] = r.Labels[label]
			}
			for severity, countFn := range c.imageVulnSeverities {
				labelValues[9] = severity
				count := countFn(r.Report.Summary)
				metrics <- prometheus.MustNewConstMetric(c.imageVulnDesc, prometheus.GaugeValue, float64(count), labelValues...)
			}
		}
	}
}

func (c ResourcesMetricsCollector) collectVulnerabilityIdReports(ctx context.Context, metrics chan<- prometheus.Metric, targetNamespaces []string) {
	reports := &v1alpha1.VulnerabilityReportList{}
	vulnLabelValues := make([]string, len(c.vulnIdLabels))
	for _, n := range targetNamespaces {
		if err := c.List(ctx, reports, client.InNamespace(n)); err != nil {
			c.Logger.Error(err, "failed to list vulnerabilityreports from API", "namespace", n)
			continue
		}
		for _, r := range reports.Items {
			if c.Config.MetricsVulnerabilityId {
				vulnLabelValues[0] = r.Namespace
				vulnLabelValues[1] = r.Name
				vulnLabelValues[2] = r.Labels[trivyoperator.LabelResourceKind]
				vulnLabelValues[3] = r.Labels[trivyoperator.LabelResourceName]
				vulnLabelValues[4] = r.Labels[trivyoperator.LabelContainerName]
				vulnLabelValues[5] = r.Report.Registry.Server
				vulnLabelValues[6] = r.Report.Artifact.Repository
				vulnLabelValues[7] = r.Report.Artifact.Tag
				vulnLabelValues[8] = r.Report.Artifact.Digest
				for i, label := range c.GetReportResourceLabels() {
					vulnLabelValues[i+21] = r.Labels[label]
				}
				var vulnList = make(map[string]bool)
				for _, vuln := range r.Report.Vulnerabilities {
					if vulnList[vuln.VulnerabilityID] {
						continue
					}
					vulnList[vuln.VulnerabilityID] = true
					vulnLabelValues[9] = vuln.InstalledVersion
					vulnLabelValues[10] = vuln.FixedVersion
					vulnLabelValues[11] = vuln.PublishedDate
					vulnLabelValues[12] = vuln.LastModifiedDate
					vulnLabelValues[13] = vuln.Resource
					vulnLabelValues[14] = NewSeverityLabel(vuln.Severity).Label
					vulnLabelValues[15] = vuln.PackageType
					vulnLabelValues[16] = vuln.PkgPath
					vulnLabelValues[17] = vuln.Class
					vulnLabelValues[18] = vuln.VulnerabilityID
					vulnLabelValues[19] = vuln.Title
					vulnLabelValues[20] = ""
					if vuln.Score != nil {
						vulnLabelValues[20] = strconv.FormatFloat(*vuln.Score, 'f', -1, 64)
					}
					metrics <- prometheus.MustNewConstMetric(c.vulnIdDesc, prometheus.GaugeValue, float64(1), vulnLabelValues...)
				}
			}
		}
	}
}

func (c ResourcesMetricsCollector) collectExposedSecretsReports(ctx context.Context, metrics chan<- prometheus.Metric, targetNamespaces []string) {
	reports := &v1alpha1.ExposedSecretReportList{}
	labelValues := make([]string, len(c.exposedSecretLabels))
	for _, n := range targetNamespaces {
		if err := c.List(ctx, reports, client.InNamespace(n)); err != nil {
			c.Logger.Error(err, "failed to list exposedsecretreports from API", "namespace", n)
			continue
		}
		for _, r := range reports.Items {
			labelValues[0] = r.Namespace
			labelValues[1] = r.Name
			labelValues[2] = r.Labels[trivyoperator.LabelResourceKind]
			labelValues[3] = r.Labels[trivyoperator.LabelResourceName]
			labelValues[4] = r.Labels[trivyoperator.LabelContainerName]
			labelValues[5] = r.Report.Registry.Server
			labelValues[6] = r.Report.Artifact.Repository
			labelValues[7] = r.Report.Artifact.Tag
			labelValues[8] = r.Report.Artifact.Digest
			for i, label := range c.GetReportResourceLabels() {
				labelValues[i+10] = r.Labels[label]
			}
			for severity, countFn := range c.exposedSecretSeverities {
				labelValues[9] = severity
				count := countFn(r.Report.Summary)
				metrics <- prometheus.MustNewConstMetric(c.exposedSecretDesc, prometheus.GaugeValue, float64(count), labelValues...)
			}
		}
	}
}

func (c ResourcesMetricsCollector) collectExposedSecretsInfoReports(ctx context.Context, metrics chan<- prometheus.Metric, targetNamespaces []string) {
	reports := &v1alpha1.ExposedSecretReportList{}
	labelValues := make([]string, len(c.exposedSecretInfoLabels))
	for _, n := range targetNamespaces {
		if err := c.List(ctx, reports, client.InNamespace(n)); err != nil {
			c.Logger.Error(err, "failed to list exposedsecretreports from API", "namespace", n)
			continue
		}
		for _, r := range reports.Items {
			if c.Config.MetricsExposedSecretInfo {
				labelValues[0] = r.Namespace
				labelValues[1] = r.Name
				labelValues[2] = r.Labels[trivyoperator.LabelResourceKind]
				labelValues[3] = r.Labels[trivyoperator.LabelResourceName]
				labelValues[4] = r.Labels[trivyoperator.LabelContainerName]
				labelValues[5] = r.Report.Registry.Server
				labelValues[6] = r.Report.Artifact.Repository
				labelValues[7] = r.Report.Artifact.Tag
				labelValues[8] = r.Report.Artifact.Digest
				for i, label := range c.GetReportResourceLabels() {
					labelValues[i+14] = r.Labels[label]
				}
				var secretList = make(map[string]bool)
				for _, secret := range r.Report.Secrets {
					secretHash := kube.ComputeHash(secret.Category + secret.RuleID + secret.Target + secret.Title + NewSeverityLabel(secret.Severity).Label)
					if secretList[secretHash] {
						continue
					}
					secretList[secretHash] = true
					labelValues[9] = secret.Category
					labelValues[10] = secret.RuleID
					labelValues[11] = secret.Target
					labelValues[12] = secret.Title
					labelValues[13] = NewSeverityLabel(secret.Severity).Label

					metrics <- prometheus.MustNewConstMetric(c.exposedSecretInfoDesc, prometheus.GaugeValue, float64(1), labelValues...)
				}
			}
		}
	}
}

func (c *ResourcesMetricsCollector) collectConfigAuditReports(ctx context.Context, metrics chan<- prometheus.Metric, targetNamespaces []string) {
	reports := &v1alpha1.ConfigAuditReportList{}
	labelValues := make([]string, len(c.configAuditLabels))
	for _, n := range targetNamespaces {
		if err := c.List(ctx, reports, client.InNamespace(n)); err != nil {
			c.Logger.Error(err, "failed to list configauditreports from API", "namespace", n)
			continue
		}
		for _, r := range reports.Items {
			labelValues[0] = r.Namespace
			labelValues[1] = r.Name
			labelValues[2] = r.Labels[trivyoperator.LabelResourceKind]
			labelValues[3] = r.Labels[trivyoperator.LabelResourceName]
			for i, label := range c.GetReportResourceLabels() {
				labelValues[i+5] = r.Labels[label]
			}
			for severity, countFn := range c.configAuditSeverities {
				labelValues[4] = severity
				count := countFn(r.Report.Summary)
				metrics <- prometheus.MustNewConstMetric(c.configAuditDesc, prometheus.GaugeValue, float64(count), labelValues...)
			}
		}
	}
}

func (c *ResourcesMetricsCollector) collectConfigAuditInfoReports(ctx context.Context, metrics chan<- prometheus.Metric, targetNamespaces []string) {
	reports := &v1alpha1.ConfigAuditReportList{}
	labelValues := make([]string, len(c.configAuditInfoLabels))
	for _, n := range targetNamespaces {
		if err := c.List(ctx, reports, client.InNamespace(n)); err != nil {
			c.Logger.Error(err, "failed to list configauditreports from API", "namespace", n)
			continue
		}
		for _, r := range reports.Items {
			if c.Config.MetricsConfigAuditInfo {
				labelValues[0] = r.Namespace
				labelValues[1] = r.Name
				labelValues[2] = r.Labels[trivyoperator.LabelResourceKind]
				labelValues[3] = r.Labels[trivyoperator.LabelResourceName]
				var configMap = make(map[string]bool)
				for _, config := range r.Report.Checks {
					if configMap[config.ID] {
						continue
					}
					configMap[config.ID] = true
					labelValues[4] = config.ID
					labelValues[5] = config.Title
					labelValues[6] = config.Description
					labelValues[7] = config.Category
					labelValues[8] = strconv.FormatBool(config.Success)
					labelValues[9] = NewSeverityLabel(config.Severity).Label

					for i, label := range c.GetReportResourceLabels() {
						labelValues[i+10] = r.Labels[label]
					}

					metrics <- prometheus.MustNewConstMetric(c.configAuditInfoDesc, prometheus.GaugeValue, float64(1), labelValues...)

				}

			}
		}
	}
}

func (c *ResourcesMetricsCollector) collectRbacAssessmentReports(ctx context.Context, metrics chan<- prometheus.Metric, targetNamespaces []string) {
	reports := &v1alpha1.RbacAssessmentReportList{}
	labelValues := make([]string, len(c.rbacAssessmentLabels))
	for _, n := range targetNamespaces {
		if err := c.List(ctx, reports, client.InNamespace(n)); err != nil {
			c.Logger.Error(err, "failed to list rbacAssessment from API", "namespace", n)
			continue
		}
		for _, r := range reports.Items {
			labelValues[0] = r.Namespace
			labelValues[1] = r.Name
			labelValues[2] = r.Labels[trivyoperator.LabelResourceKind]
			labelValues[3] = r.Labels[trivyoperator.LabelResourceName]
			for i, label := range c.GetReportResourceLabels() {
				labelValues[i+5] = r.Labels[label]
			}
			c.populateRbacAssessmentValues(labelValues, c.rbacAssessmentDesc, r.Report.Summary, metrics, 4)
		}
	}
}

func (c *ResourcesMetricsCollector) collectRbacAssessmentInfoReports(ctx context.Context, metrics chan<- prometheus.Metric, targetNamespaces []string) {
	reports := &v1alpha1.RbacAssessmentReportList{}
	labelValues := make([]string, len(c.rbacAssessmentInfoLabels))
	for _, n := range targetNamespaces {
		if err := c.List(ctx, reports, client.InNamespace(n)); err != nil {
			c.Logger.Error(err, "failed to list rbacAssessment from API", "namespace", n)
			continue
		}
		for _, r := range reports.Items {
			if c.Config.MetricsRbacAssessmentInfo {
				labelValues[0] = r.Namespace
				labelValues[1] = r.Name
				labelValues[2] = r.Labels[trivyoperator.LabelResourceKind]
				labelValues[3] = r.Labels[trivyoperator.LabelResourceName]
				var configMap = make(map[string]bool)
				for _, rbac := range r.Report.Checks {
					if configMap[rbac.ID] {
						continue
					}
					configMap[rbac.ID] = true
					labelValues[4] = rbac.ID
					labelValues[5] = rbac.Title
					labelValues[6] = rbac.Description
					labelValues[7] = rbac.Category
					labelValues[8] = strconv.FormatBool(rbac.Success)
					labelValues[9] = NewSeverityLabel(rbac.Severity).Label
					for i, label := range c.GetReportResourceLabels() {
						labelValues[i+10] = r.Labels[label]
					}

					metrics <- prometheus.MustNewConstMetric(c.rbacAssessmentInfoDesc, prometheus.GaugeValue, float64(1), labelValues...)
				}
			}
		}
	}
}

func (c *ResourcesMetricsCollector) collectInfraAssessmentReports(ctx context.Context, metrics chan<- prometheus.Metric, targetNamespaces []string) {
	reports := &v1alpha1.InfraAssessmentReportList{}
	labelValues := make([]string, len(c.infraAssessmentLabels))
	for _, n := range targetNamespaces {
		if err := c.List(ctx, reports, client.InNamespace(n)); err != nil {
			c.Logger.Error(err, "failed to list infraAssessment from API", "namespace", n)
			continue
		}
		for _, r := range reports.Items {
			labelValues[0] = r.Namespace
			labelValues[1] = r.Name
			labelValues[2] = r.Labels[trivyoperator.LabelResourceKind]
			labelValues[3] = r.Labels[trivyoperator.LabelResourceName]
			for i, label := range c.GetReportResourceLabels() {
				labelValues[i+5] = r.Labels[label]
			}
			c.populateInfraAssessmentValues(labelValues, c.infraAssessmentDesc, r.Report.Summary, metrics, 4)
		}
	}
}

func (c *ResourcesMetricsCollector) collectInfraAssessmentInfoReports(ctx context.Context, metrics chan<- prometheus.Metric, targetNamespaces []string) {
	reports := &v1alpha1.RbacAssessmentReportList{}
	labelValues := make([]string, len(c.infraAssessmentInfoLabels))
	for _, n := range targetNamespaces {
		if err := c.List(ctx, reports, client.InNamespace(n)); err != nil {
			c.Logger.Error(err, "failed to list infraAssessment from API", "namespace", n)
			continue
		}
		for _, r := range reports.Items {
			if c.Config.MetricsInfraAssessmentInfo {
				labelValues[0] = r.Namespace
				labelValues[1] = r.Name
				labelValues[2] = r.Labels[trivyoperator.LabelResourceKind]
				labelValues[3] = r.Labels[trivyoperator.LabelResourceName]
				var configMap = make(map[string]bool)
				for _, infra := range r.Report.Checks {
					if configMap[infra.ID] {
						continue
					}
					configMap[infra.ID] = true
					labelValues[4] = infra.ID
					labelValues[5] = infra.Title
					labelValues[6] = infra.Description
					labelValues[7] = infra.Category
					labelValues[8] = strconv.FormatBool(infra.Success)
					labelValues[9] = NewSeverityLabel(infra.Severity).Label
					for i, label := range c.GetReportResourceLabels() {
						labelValues[i+10] = r.Labels[label]
					}

					metrics <- prometheus.MustNewConstMetric(c.infraAssessmentInfoDesc, prometheus.GaugeValue, float64(1), labelValues...)
				}
			}
		}
	}
}

func (c *ResourcesMetricsCollector) collectClusterRbacAssessmentReports(ctx context.Context, metrics chan<- prometheus.Metric) {
	reports := &v1alpha1.ClusterRbacAssessmentReportList{}
	labelValues := make([]string, len(c.rbacAssessmentLabels[1:]))
	if err := c.List(ctx, reports); err != nil {
		c.Logger.Error(err, "failed to list cluster rbacAssessment from API")
		return
	}
	for _, r := range reports.Items {
		labelValues[0] = r.Name
		labelValues[1] = r.Labels[trivyoperator.LabelResourceKind]
		labelValues[2] = r.Labels[trivyoperator.LabelResourceName]
		for i, label := range c.GetReportResourceLabels() {
			labelValues[i+4] = r.Labels[label]
		}
		c.populateRbacAssessmentValues(labelValues, c.clusterRbacAssessmentDesc, r.Report.Summary, metrics, 3)
	}
}

func (c *ResourcesMetricsCollector) collectClusterComplianceReports(ctx context.Context, metrics chan<- prometheus.Metric) {
	reports := &v1alpha1.ClusterComplianceReportList{}
	labelValues := make([]string, len(c.complianceLabels[0:]))
	if err := c.List(ctx, reports); err != nil {
		c.Logger.Error(err, "failed to list cluster compliance from API")
		return
	}
	for _, r := range reports.Items {
		labelValues[0] = r.Spec.Complaince.Title
		labelValues[1] = r.Spec.Complaince.Description
		for i, label := range c.GetReportResourceLabels() {
			labelValues[i+3] = r.Labels[label]
		}
		c.populateComplianceValues(labelValues, c.complianceDesc, r.Status.Summary, metrics, 2)
	}
}

<<<<<<< HEAD
func (c ResourcesMetricsCollector) collectImageReports(ctx context.Context, metrics chan<- prometheus.Metric, targetNamespaces []string) {
	// Use Vuln reports

	reports := &v1alpha1.VulnerabilityReportList{}
	labelValues := make([]string, len(c.imageInfoLabels))
	for _, n := range targetNamespaces {
		if err := c.List(ctx, reports, client.InNamespace(n)); err != nil {
			c.Logger.Error(err, "failed to list vulnerabilityreports from API", "namespace", n)
			continue
		}
		for _, r := range reports.Items {
			if c.Config.MetricsImageInfo {
				labelValues[0] = r.Namespace
				labelValues[1] = r.Name
				labelValues[2] = r.Labels[trivyoperator.LabelResourceKind]
				labelValues[3] = r.Labels[trivyoperator.LabelResourceName]
				labelValues[4] = r.Labels[trivyoperator.LabelContainerName]
				labelValues[5] = r.Report.Registry.Server
				labelValues[6] = r.Report.Artifact.Repository
				labelValues[7] = r.Report.Artifact.Tag
				labelValues[8] = r.Report.Artifact.Digest
				labelValues[9] = string(r.Report.OS.Family)
				labelValues[10] = r.Report.OS.Name
                                  labelValues[11] = ""
				if r.Report.OS.Eosl {
					labelValues[11] = strconv.FormatBool(r.Report.OS.Eosl)
				}

				for i, label := range c.GetReportResourceLabels() {
					labelValues[i+12] = r.Labels[label]
				}
				metrics <- prometheus.MustNewConstMetric(c.imageInfoDesc, prometheus.GaugeValue, float64(1), labelValues...)
=======
func (c *ResourcesMetricsCollector) collectClusterComplianceInfoReports(ctx context.Context, metrics chan<- prometheus.Metric) {
	reports := &v1alpha1.ClusterComplianceReportList{}
	labelValues := make([]string, len(c.complianceInfoLabels[0:]))
	if err := c.List(ctx, reports); err != nil {
		c.Logger.Error(err, "failed to list cluster compliance from API")
		return
	}
	for _, r := range reports.Items {
		if r.Spec.ReportFormat == "all" {
			continue
		}
		if c.Config.MetricsClusterComplianceInfo {
			labelValues[0] = r.Spec.Complaince.Title
			labelValues[1] = r.Spec.Complaince.Description
			for _, summary := range r.Status.SummaryReport.SummaryControls {
				if summary.TotalFail == nil {
					continue
				}
				status := PassStatus
				metricCounter := 1
				if *summary.TotalFail > 0 {
					status = FailStatus
					metricCounter = *summary.TotalFail
				}
				labelValues[2] = summary.ID
				labelValues[3] = summary.Name
				labelValues[4] = NewStatusLabel(Status(status)).Label
				labelValues[5] = summary.Severity

				for i, label := range c.GetReportResourceLabels() {
					labelValues[i+6] = r.Labels[label]
				}
				metrics <- prometheus.MustNewConstMetric(c.complianceInfoDesc, prometheus.GaugeValue, float64(metricCounter), labelValues...)
>>>>>>> f93a61d6
			}
		}
	}
}

func (c *ResourcesMetricsCollector) populateComplianceValues(labelValues []string, desc *prometheus.Desc, summary v1alpha1.ComplianceSummary, metrics chan<- prometheus.Metric, index int) {
	for status, countFn := range c.complianceStatuses {
		labelValues[index] = status
		count := countFn(summary)
		metrics <- prometheus.MustNewConstMetric(desc, prometheus.GaugeValue, float64(count), labelValues...)
	}
}

func (c *ResourcesMetricsCollector) populateRbacAssessmentValues(labelValues []string, desc *prometheus.Desc, summary v1alpha1.RbacAssessmentSummary, metrics chan<- prometheus.Metric, index int) {
	for severity, countFn := range c.rbacAssessmentSeverities {
		labelValues[index] = severity
		count := countFn(summary)
		metrics <- prometheus.MustNewConstMetric(desc, prometheus.GaugeValue, float64(count), labelValues...)
	}
}

func (c *ResourcesMetricsCollector) populateInfraAssessmentValues(labelValues []string, desc *prometheus.Desc, summary v1alpha1.InfraAssessmentSummary, metrics chan<- prometheus.Metric, index int) {
	for severity, countFn := range c.infraAssessmentSeverities {
		labelValues[index] = severity
		count := countFn(summary)
		metrics <- prometheus.MustNewConstMetric(desc, prometheus.GaugeValue, float64(count), labelValues...)
	}
}

func (c ResourcesMetricsCollector) Describe(descs chan<- *prometheus.Desc) {
	descs <- c.imageVulnDesc
	descs <- c.vulnIdDesc
	descs <- c.configAuditDesc
	descs <- c.configAuditInfoDesc
	descs <- c.exposedSecretDesc
	descs <- c.exposedSecretInfoDesc
	descs <- c.rbacAssessmentDesc
	descs <- c.rbacAssessmentInfoDesc
	descs <- c.infraAssessmentDesc
	descs <- c.infraAssessmentInfoDesc
	descs <- c.clusterRbacAssessmentDesc
	descs <- c.complianceDesc
<<<<<<< HEAD
	descs <- c.imageInfoDesc
=======
	descs <- c.complianceInfoDesc
>>>>>>> f93a61d6
}

func (c ResourcesMetricsCollector) Start(ctx context.Context) error {
	c.Logger.Info("Registering resources metrics collector")
	if err := k8smetrics.Registry.Register(c); err != nil {
		return err
	}

	// Block until the context is done.
	<-ctx.Done()

	c.Logger.Info("Unregistering resources metrics collector")
	k8smetrics.Registry.Unregister(c)
	return nil
}

func (c ResourcesMetricsCollector) NeedLeaderElection() bool {
	return true
}

// Ensure ResourcesMetricsCollector is leader-election aware
var _ manager.LeaderElectionRunnable = &ResourcesMetricsCollector{}<|MERGE_RESOLUTION|>--- conflicted
+++ resolved
@@ -69,16 +69,16 @@
 	infra_assessment_description = "infra_assessment_description"
 	infra_assessment_category    = "infra_assessment_category"
 	infra_assessment_success     = "infra_assessment_success"
-<<<<<<< HEAD
+
 	//image infomation
 	image_os_family = "image_os_family"
 	image_os_name   = "image_os_name"
 	image_os_eosl   = "image_os_eosl"
-=======
+
 	//compliance
 	compliance_id   = "compliance_id"
 	compliance_name = "compliance_name"
->>>>>>> f93a61d6
+
 )
 
 type metricDescriptors struct {
@@ -102,11 +102,9 @@
 	infraAssessmentLabels     []string
 	infraAssessmentInfoLabels []string
 	complianceLabels          []string
-<<<<<<< HEAD
 	imageInfoLabels           []string
-=======
 	complianceInfoLabels      []string
->>>>>>> f93a61d6
+
 
 	// Descriptors
 	imageVulnDesc             *prometheus.Desc
@@ -121,11 +119,8 @@
 	infraAssessmentDesc       *prometheus.Desc
 	infraAssessmentInfoDesc   *prometheus.Desc
 	complianceDesc            *prometheus.Desc
-<<<<<<< HEAD
 	imageInfoDesc             *prometheus.Desc
-=======
 	complianceInfoDesc        *prometheus.Desc
->>>>>>> f93a61d6
 }
 
 // ResourcesMetricsCollector is a custom Prometheus collector that produces
@@ -486,18 +481,16 @@
 		clusterComplianceLabels,
 		nil,
 	)
-<<<<<<< HEAD
 
 	imageInfoDesc := prometheus.NewDesc(
 		prometheus.BuildFQName("trivy", "image", "info"),
 		"scanned container image information",
 		imageInfoLabels,
-=======
+
 	complianceInfoDesc := prometheus.NewDesc(
 		prometheus.BuildFQName("trivy", "compliance", "info"),
 		"cluster compliance report Info",
 		clusterComplianceInfoLabels,
->>>>>>> f93a61d6
 		nil,
 	)
 	return metricDescriptors{
@@ -519,11 +512,9 @@
 		infraAssessmentLabels:     infraAssessmentLabels,
 		infraAssessmentInfoLabels: infraAssessmentInfoLabels,
 		complianceLabels:          clusterComplianceLabels,
-<<<<<<< HEAD
 		imageInfoLabels:           imageInfoLabels,
-=======
 		complianceInfoLabels:      clusterComplianceInfoLabels,
->>>>>>> f93a61d6
+
 
 		imageVulnDesc:             imageVulnDesc,
 		vulnIdDesc:                vulnIdDesc,
@@ -537,11 +528,9 @@
 		infraAssessmentDesc:       infraAssessmentDesc,
 		infraAssessmentInfoDesc:   infraAssessmentInfoDesc,
 		complianceDesc:            complianceDesc,
-<<<<<<< HEAD
 		imageInfoDesc:             imageInfoDesc,
-=======
 		complianceInfoDesc:        complianceInfoDesc,
->>>>>>> f93a61d6
+
 	}
 }
 
@@ -587,14 +576,13 @@
 	}
 	c.collectClusterRbacAssessmentReports(ctx, metrics)
 	c.collectClusterComplianceReports(ctx, metrics)
-<<<<<<< HEAD
-	// todo: Add as optional
+
  if c.Config.MetricsImageInfo {
 	c.collectImageReports(ctx, metrics, targetNamespaces)
-=======
+ }
+
 	if c.Config.MetricsClusterComplianceInfo {
 		c.collectClusterComplianceInfoReports(ctx, metrics)
->>>>>>> f93a61d6
 	}
 }
 
@@ -967,7 +955,6 @@
 	}
 }
 
-<<<<<<< HEAD
 func (c ResourcesMetricsCollector) collectImageReports(ctx context.Context, metrics chan<- prometheus.Metric, targetNamespaces []string) {
 	// Use Vuln reports
 
@@ -1000,7 +987,7 @@
 					labelValues[i+12] = r.Labels[label]
 				}
 				metrics <- prometheus.MustNewConstMetric(c.imageInfoDesc, prometheus.GaugeValue, float64(1), labelValues...)
-=======
+
 func (c *ResourcesMetricsCollector) collectClusterComplianceInfoReports(ctx context.Context, metrics chan<- prometheus.Metric) {
 	reports := &v1alpha1.ClusterComplianceReportList{}
 	labelValues := make([]string, len(c.complianceInfoLabels[0:]))
@@ -1034,7 +1021,6 @@
 					labelValues[i+6] = r.Labels[label]
 				}
 				metrics <- prometheus.MustNewConstMetric(c.complianceInfoDesc, prometheus.GaugeValue, float64(metricCounter), labelValues...)
->>>>>>> f93a61d6
 			}
 		}
 	}
@@ -1077,11 +1063,8 @@
 	descs <- c.infraAssessmentInfoDesc
 	descs <- c.clusterRbacAssessmentDesc
 	descs <- c.complianceDesc
-<<<<<<< HEAD
 	descs <- c.imageInfoDesc
-=======
 	descs <- c.complianceInfoDesc
->>>>>>> f93a61d6
 }
 
 func (c ResourcesMetricsCollector) Start(ctx context.Context) error {
