//go:build mage

// This is a magefile, and is a "makefile for go".
// See https://magefile.org/

package main

import (
	"encoding/json"
	"fmt"
	"log/slog"
	"os"
	"os/exec"
	"path/filepath"
	"strings"

	//"github.com/aquasecurity/trivy/pkg/log"
	"github.com/magefile/mage/mg"
	"github.com/magefile/mage/sh"
)

var (
	// Default targets
	ENV = map[string]string{
		"CGO_ENABLED":  "0",
		"GOEXPERIMENT": "jsonv2",
		"GOBIN":        LOCALBIN,
	}
	LINUX_ENV = map[string]string{
		"CGO_ENABLED":  "0",
		"GOEXPERIMENT": "jsonv2",
		"GOOS":         "linux",
	}

	GOBINENV = map[string]string{
		"GOBIN": goEnv("GOBIN"),
	}

	GOLOCALBINENV = map[string]string{
		"GOBIN": LOCALBIN,
	}

	// Variables
	KIND = "kind"

	KUBECONFIG = filepath.Join(os.Getenv("HOME"), ".kube", "config")

	GO111MODULE = "on" // Active module mode, as we use Go modules to manage dependencies
	GOPATH      = goEnv("GOPATH")
	GOBIN       = filepath.Join(goEnv("GOPATH"), "bin")
	GINKGO      = filepath.Join(PWD, "bin", "ginkgo")

	IMAGE_TAG                 = "dev"
	TRIVY_OPERATOR_IMAGE      = "aquasecurity/trivy-operator:" + IMAGE_TAG
	TRIVY_OPERATOR_IMAGE_UBI9 = "aquasecurity/trivy-operator:" + IMAGE_TAG + "-ubi9"

	MKDOCS_IMAGE = "aquasec/mkdocs-material:trivy-operator"
	MKDOCS_PORT  = 8000

	// ENVTEST_K8S_VERSION refers to the version of kubebuilder assets to be downloaded by envtest binary.
	ENVTEST_K8S_VERSION = "1.24.2"

	// Current working directory
	PWD = getWorkingDir()

	// Tool Binaries
	LOCALBIN       = filepath.Join(PWD, "bin")
	CONTROLLER_GEN = filepath.Join(LOCALBIN, "controller-gen")
	CLIENT_GEN     = filepath.Join(LOCALBIN, "client-gen")
	HELM_DOCS_GEN  = filepath.Join(LOCALBIN, "helm-docs")
	ENVTEST        = filepath.Join(LOCALBIN, "setup-envtest")

	// Controller Tools Version
<<<<<<< HEAD
	CONTROLLER_TOOLS_VERSION = "v0.14.0"

	// Code Generator Version
	CODE_GENERATOR_VERSION = "v0.34.0"
=======
	CONTROLLER_TOOLS_VERSION = "v0.18.0"
>>>>>>> 10390b58
)

//func init() {
//	slog.SetDefault(log.New(log.NewHandler(os.Stderr, nil))) // stdout is suppressed in mage
//}

// Function to get the current working directory using os.Getwd()
func getWorkingDir() string {
	wd, err := os.Getwd()
	if err != nil {
		fmt.Println("Error getting the current working directory:", err)
		os.Exit(1)
	}
	return wd
}

type Build mg.Namespace

// Target for building trivy-operator binary.
func (b Build) Binary() error {
	fmt.Println("Building trivy-operator binary...")
	return sh.RunWithV(LINUX_ENV, "go", "build", "-o", "./bin/trivy-operator", "./cmd/trivy-operator/main.go")
}

// Target for installing Ginkgo CLI.
func getGinkgo() error {
	fmt.Println("Installing Ginkgo CLI...")
	return sh.RunWithV(ENV, "go", "install", "github.com/onsi/ginkgo/v2/ginkgo")
}

// Target for installing quicktemplate compiler.
func getQTC() error {
	fmt.Println("Installing quicktemplate compiler...")
	return sh.RunWithV(ENV, "go", "install", "github.com/valyala/quicktemplate/qtc")
}

// Target for converting quicktemplate files (*.qtpl) into Go code.
func compileTemplates() error {
	fmt.Println("Converting quicktemplate files to Go code...")
	return sh.RunWithV(ENV, filepath.Join(GOBIN, "qtc"))
}

type Test mg.Namespace

// Target for running unit tests.
func (t Test) Unit() error {
	fmt.Println("Running tests...")
	return sh.RunWithV(ENV, "go", "test", "-v", "-short", "-timeout", "60s", "-coverprofile=coverage.txt", "./...")
}

// Target for running integration tests for Trivy Operator.
func (t Test) Integration() error {
	fmt.Println("Preparing integration tests for Trivy Operator...")
	mg.Deps(checkEnvKubeconfig, checkEnvOperatorNamespace, checkEnvOperatorTargetNamespace, getGinkgo)
	mg.Deps(prepareImages)

	fmt.Println("Running integration tests for Trivy Operator...")
	return sh.RunWithV(ENV, GINKGO, "-v", "-coverprofile=coverage.txt",
		"-coverpkg=github.com/aquasecurity/trivy-operator/pkg/operator,"+
			"github.com/aquasecurity/trivy-operator/pkg/operator/predicate,"+
			"github.com/aquasecurity/trivy-operator/pkg/operator/controller,"+
			"github.com/aquasecurity/trivy-operator/pkg/plugin,"+
			"github.com/aquasecurity/trivy-operator/pkg/plugin/trivy,"+
			"github.com/aquasecurity/trivy-operator/pkg/configauditreport,"+
			"github.com/aquasecurity/trivy-operator/pkg/vulnerabilityreport",
		"./tests/itest/trivy-operator")
}

// Target for downloading test images and upload them into KinD
func prepareImages() error {
	images := []string{
		"mirror.gcr.io/knqyf263/vuln-image:1.2.3",
		"wordpress:4.9",
		"wordpress:6.7",
	}
	fmt.Printf("Preparing %d image(s) for Trivy Operator...\n", len(images))
	for _, image := range images {
		fmt.Printf("Preparing image %q for Trivy Operator...\n", image)
		err := sh.Run("docker", "pull", image)
		if err != nil {
			return fmt.Errorf("couldn't pull image %q: %v", image, err)
		}
		err = sh.Run("kind", "load", "docker-image", image)
		if err != nil {
			return fmt.Errorf("couldn't load image %q: %v", image, err)
		}
	}
	return nil
}

// Targets for checking if environment variables are set.
func checkEnvironmentVariable(name string) error {
	envVar := os.Getenv(name)
	if envVar == "" {
		return fmt.Errorf("Environment variable %q is not set", name)
	}
	fmt.Println(name, "=", envVar)
	return nil
}
func checkEnvKubeconfig() error {
	return checkEnvironmentVariable("KUBECONFIG")
}
func checkEnvOperatorNamespace() error {
	return checkEnvironmentVariable("OPERATOR_NAMESPACE")
}
func checkEnvOperatorTargetNamespace() error {
	return checkEnvironmentVariable("OPERATOR_TARGET_NAMESPACES")
}

// Target for removing build artifacts
func (t Tool) Clean() {
	fmt.Println("Removing build artifacts...")
	removeDir(filepath.Join(".", "bin"))
	removeDir(filepath.Join(".", "dist"))
}

// Target for building Docker images for all binaries
func (b Build) DockerAll() {
	fmt.Println("Building Docker images for all binaries...")
	b.Docker()
	b.DockerUbi9()
}

// Target for building Docker image for trivy-operator
func (b Build) Docker() error {
	fmt.Println("Building Docker image for trivy-operator...")
	return sh.RunV("docker", "build", "--no-cache", "-t", TRIVY_OPERATOR_IMAGE, "-f", "build/trivy-operator/Dockerfile", "bin")
}

// Target for building Docker image for trivy-operator ubi9
func (b Build) DockerUbi9() error {
	fmt.Println("Building Docker image for trivy-operator ubi9...")
	return sh.RunV("docker", "build", "--no-cache", "-f", "build/trivy-operator/Dockerfile.ubi9", "-t", TRIVY_OPERATOR_IMAGE_UBI9, "bin")
}

// Target for loading Docker images into the KIND cluster
func (b Build) KindLoadImages() error {
	fmt.Println("Loading Docker images into the KIND cluster...")
	mg.Deps(b.Docker, b.DockerUbi9)
	return sh.RunV(KIND, "load", "docker-image", TRIVY_OPERATOR_IMAGE, TRIVY_OPERATOR_IMAGE_UBI9)
}

type Docs mg.Namespace

// Target for running MkDocs development server to preview the operator documentation page
func (d Docs) Serve() error {
	fmt.Println("Running MkDocs development server...")
	err := sh.RunV("docker", "build", "-t", MKDOCS_IMAGE, "-f", "build/mkdocs-material/Dockerfile", "build/trivy-operator")
	if err != nil {
		return err
	}
	return sh.RunV("docker", "run", "--name", "mkdocs-serve", "--rm", "-v", fmt.Sprintf("%s:/docs", PWD), "-p", fmt.Sprintf("%d:8000", MKDOCS_PORT), MKDOCS_IMAGE)
}

// Target for installing the labeler tool
func installLabeler() error {
	fmt.Println("Installing the labeler tool...")
	return sh.RunWithV(GOBINENV, "go", "install", "github.com/knqyf263/labeler@latest")
}

// Target for creating the LOCALBIN directory
func localBin() error {
	fmt.Println("Creating LOCALBIN directory...")
	return os.MkdirAll(LOCALBIN, os.ModePerm)
}

// Target for downloading controller-gen locally if necessary
func controllerGen() error {
	mg.Deps(localBin)
	fmt.Println("Downloading controller-gen...")
	return sh.RunWithV(GOLOCALBINENV, "go", "install", "sigs.k8s.io/controller-tools/cmd/controller-gen@"+CONTROLLER_TOOLS_VERSION)
}

// Target for downloading client-gen locally if necessary
func clientGen() error {
	mg.Deps(localBin)
	fmt.Println("Downloading client-gen...")
	return sh.RunWithV(GOLOCALBINENV, "go", "install", "k8s.io/code-generator/cmd/client-gen@"+CODE_GENERATOR_VERSION)
}

// Target for downloading envtest-setup locally if necessary
func (t Test) envTestBin() error {
	mg.Deps(localBin)
	fmt.Println("Downloading envtest-setup...")
	return sh.RunWithV(GOLOCALBINENV, "go", "install", "sigs.k8s.io/controller-runtime/tools/setup-envtest@latest")
}

type Generate mg.Namespace

// Target for verifying generated artifacts
func (g Generate) Verify() {
	fmt.Println("Verifying generated artifacts...")
	mg.Deps(g.All, g.verifyFilesDiff)
}

func (g Generate) verifyFilesDiff() error {
	command := "./hack/verify-generated.sh"
	return sh.RunV("bash", "-c", command)
}

// Target for generating code and manifests
func (g Generate) Code() error {
	fmt.Println("Generating code and manifests...")
	mg.Deps(controllerGen)
	return sh.RunWithV(ENV, CONTROLLER_GEN, "object:headerFile=hack/boilerplate.go.txt", "paths=./pkg/...", "+rbac:roleName=trivy-operator", "output:rbac:artifacts:config=deploy/helm/generated")
}

func (g Generate) Clientset() error {
	fmt.Println("Generating clientset...")
	mg.Deps(clientGen)
	return sh.RunV(CLIENT_GEN, "--go-header-file=hack/boilerplate.go.txt", "--input-base=github.com/aquasecurity/trivy-operator/pkg/apis", "--input=aquasecurity/v1alpha1", "--output-dir=./pkg", "--output-pkg=github.com/aquasecurity/trivy-operator/pkg", "--clientset-name=clientset")
}

// Target for generating CRDs and updating static YAML
func (g Generate) Manifests() error {
	fmt.Println("Generating CRDs and updating static YAML...")
	mg.Deps(controllerGen)
	err := sh.RunWithV(ENV, CONTROLLER_GEN, "crd:allowDangerousTypes=true", "paths=./pkg/apis/...", "output:crd:artifacts:config=deploy/helm/crds")
	if err != nil {
		return err
	}
	return sh.RunV("./hack/update-static.yaml.sh")
}

// Target for generating all artifacts
func (g Generate) All() {
	fmt.Println("Generating all artifacts...")
	mg.Deps(g.Code, g.Clientset, g.Manifests)
}

// Target for generating Helm documentation
func (g Generate) Docs() error {
	fmt.Println("Generating Helm documentation...")
	err := sh.RunWithV(GOLOCALBINENV, "go", "install", "github.com/norwoodj/helm-docs/cmd/helm-docs@latest")
	if err != nil {
		return err
	}
	return sh.RunV(HELM_DOCS_GEN, "./deploy")
}

// Target for verifying generated Helm documentation
func (g Generate) VerifyDocs() error {
	fmt.Println("Verifying generated Helm documentation...")
	mg.Deps(g.Docs)
	return g.verifyFilesDiff()
}

// GoEnv returns the value of a Go environment variable.
func goEnv(envVar string) string {
	cmd := exec.Command("go", "env", envVar)
	output, err := cmd.Output()
	if err != nil {
		fmt.Printf("Error retrieving Go environment variable %s: %v\n", envVar, err)
		os.Exit(1)
	}
	return string(output)
}

// Target for running kubernetes envtests.
func (t Test) Envtest() error {
	mg.Deps(t.envTestBin)
	output, err := sh.Output(filepath.Join(PWD, "bin", "setup-envtest"), "use", ENVTEST_K8S_VERSION, "-p", "path")
	if err != nil {
		return err
	}
	mg.Deps(t.envTestBin)

	envs := map[string]string{
		"KUBEBUILDER_ASSETS": output,
		"GOEXPERIMENT":       "jsonv2",
	}
	return sh.RunWithV(envs, "go", "test", "-v", "-timeout", "60s", "-coverprofile=coverage.txt", "./tests/envtest/...")
}

// removeDir removes the directory at the given path.
func removeDir(path string) error {
	return sh.RunV("rm", "-r", path)
}

type Tool mg.Namespace

// Target install Aqua tools if not installed
func (Tool) Aqua() error {
	if exists(filepath.Join(GOBIN, "aqua")) {
		return nil
	}
	return sh.Run("go", "install", "github.com/aquaproj/aqua/v2/cmd/aqua@v2.2.1")
}
func exists(filename string) bool {
	_, err := os.Stat(filename)
	return err == nil
}

type Lint mg.Namespace

// Run runs linters
func (Lint) Run() error {
	//mg.Deps(Tool{}.GolangciLint)
	return sh.RunV("golangci-lint", "run")
}

// Fix auto fixes linters
func (Lint) Fix() error {
	//mg.Deps(Tool{}.GolangciLint)
	return sh.RunV("golangci-lint", "run", "--fix")
}

// GolangciLint installs golangci-lint
func (t Tool) GolangciLint() error {
	const version = "v2.1.6"
	bin := filepath.Join(GOBIN, "golangci-lint")
	if exists(bin) && t.matchGolangciLintVersion(bin, version) {
		return nil
	}
	command := fmt.Sprintf("curl -sfL https://raw.githubusercontent.com/golangci/golangci-lint/HEAD/install.sh | sh -s -- -b %s %s", GOBIN, version)
	return sh.Run("bash", "-c", command)
}

func (Tool) matchGolangciLintVersion(bin, version string) bool {
	out, err := sh.Output(bin, "version", "--json")
	if err != nil {
		slog.Error("Unable to get golangci-lint version", slog.Any("err", err))
		return false
	}
	var output struct {
		Version string `json:"Version"`
	}
	if err = json.Unmarshal([]byte(out), &output); err != nil {
		slog.Error("Unable to parse golangci-lint version", slog.Any("err", err))
		return false
	}

	version = strings.TrimPrefix(version, "v")
	if output.Version != version {
		slog.Info("golangci-lint version mismatch", slog.String("expected", version), slog.String("actual", output.Version))
		return false
	}
	return true
}<|MERGE_RESOLUTION|>--- conflicted
+++ resolved
@@ -71,14 +71,10 @@
 	ENVTEST        = filepath.Join(LOCALBIN, "setup-envtest")
 
 	// Controller Tools Version
-<<<<<<< HEAD
-	CONTROLLER_TOOLS_VERSION = "v0.14.0"
+	CONTROLLER_TOOLS_VERSION = "v0.18.0"
 
 	// Code Generator Version
 	CODE_GENERATOR_VERSION = "v0.34.0"
-=======
-	CONTROLLER_TOOLS_VERSION = "v0.18.0"
->>>>>>> 10390b58
 )
 
 //func init() {
